--- conflicted
+++ resolved
@@ -8,23 +8,17 @@
   - "pypy"
   - "pypy3"
 install: "pip install -r requirements/core.txt;pip install -r requirements/test.txt"
-# addons:
-#   srcclr: true
+addons:
+  srcclr: true
 script: "nosetests --with-coverage --cover-package=optimizely"
 after_success:
   - coveralls
 
-Linting and Integration tests need to run first to reset the PR build status to pending.
+# Linting and Integration tests need to run first to reset the PR build status to pending.
 stages:
   - 'Linting'
-<<<<<<< HEAD
   - 'Integration tests'
-  - 'Benchmarking tests'
   - 'Test'
-=======
-#   - 'Integration tests'
-#   - 'Test'
->>>>>>> 8687672b
 
 jobs:
   include:
@@ -36,38 +30,17 @@
       install: "pip install flake8==3.6.0" 
       script: "flake8"
       after_success: travis_terminate 0
-<<<<<<< HEAD
-    - &integrationtest
-      stage: 'Integration tests'
+    - stage: 'Integration Tests'
       merge_mode: replace
-      env: SDK=python SDK_BRANCH=$TRAVIS_PULL_REQUEST_BRANCH
+      env: SDK=python
       cache: false
       language: minimal
       install: skip
       before_script:
         - mkdir $HOME/travisci-tools && pushd $HOME/travisci-tools && git init && git pull https://$CI_USER_TOKEN@github.com/optimizely/travisci-tools.git && popd
       script:
-        - $HOME/travisci-tools/trigger-script-with-status-update.sh
+        - "$HOME/travisci-tools/fsc-trigger/trigger_fullstack-sdk-compat.sh"
       after_success: travis_terminate 0
-    - <<: *integrationtest
-      stage: 'Benchmarking tests'
-      env: SDK=python FULLSTACK_TEST_REPO=Benchmarking SDK_BRANCH=$TRAVIS_PULL_REQUEST_BRANCH
     - stage: 'Test'
       dist: xenial
-      python: "3.7"
-=======
-#     - stage: 'Integration Tests'
-#       merge_mode: replace
-#       env: SDK=python
-#       cache: false
-#       language: minimal
-#       install: skip
-#       before_script:
-#         - mkdir $HOME/travisci-tools && pushd $HOME/travisci-tools && git init && git pull https://$CI_USER_TOKEN@github.com/optimizely/travisci-tools.git && popd
-#       script:
-#         - "$HOME/travisci-tools/fsc-trigger/trigger_fullstack-sdk-compat.sh"
-#       after_success: travis_terminate 0
-#     - stage: 'Test'
-#       dist: xenial
-#       python: "3.7"
->>>>>>> 8687672b
+      python: "3.7"