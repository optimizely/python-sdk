--- conflicted
+++ resolved
@@ -1172,13 +1172,8 @@
   def test_get_attribute_id__invalid_key(self):
     """ Test that message is logged when provided attribute key is invalid. """
 
-<<<<<<< HEAD
-    with mock.patch('optimizely.logger.SimpleLogger.log') as mock_logging:
+    with mock.patch.object(self.project_config, 'logger') as mock_config_logging:
       self.project_config.get_attribute_id('invalid_key')
-=======
-    with mock.patch.object(self.project_config, 'logger') as mock_config_logging:
-      self.project_config.get_attribute('invalid_key')
->>>>>>> ed98b851
 
     mock_config_logging.error.assert_called_once_with('Attribute "invalid_key" is not in datafile.')
 
@@ -1187,12 +1182,11 @@
     key is not one of the control attributes. """
     self.project_config.attribute_key_map['$opt_abc'] = entities.Attribute('007', '$opt_abc')
 
-    with mock.patch('optimizely.logger.SimpleLogger.log') as mock_logging:
+    with mock.patch.object(self.project_config, 'logger') as mock_config_logging:
       self.project_config.get_attribute_id('$opt_abc')
 
-    mock_logging.assert_called_once_with(enums.LogLevels.WARNING,
-                                         ("Attribute $opt_abc unexpectedly has reserved prefix $opt_; "
-                                          "using attribute ID instead of reserved attribute name."))
+    mock_config_logging.warning.assert_called_once_with(("Attribute $opt_abc unexpectedly has reserved prefix $opt_; "
+                                                         "using attribute ID instead of reserved attribute name."))
 
   def test_get_group__invalid_id(self):
     """ Test that message is logged when provided group ID is invalid. """
