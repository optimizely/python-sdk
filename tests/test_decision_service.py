--- conflicted
+++ resolved
@@ -949,77 +949,6 @@
             self.assertIn('CMAB service error', reasons)
             self.assertStrictTrue(error)
 
-<<<<<<< HEAD
-    def test_get_variation_cmab_experiment_deep_mock_500_error(self):
-        """Test the full flow of a CMAB experiment with a 500 error from the HTTP request layer."""
-        import requests
-        from optimizely.exceptions import CmabFetchError
-        from optimizely.helpers.enums import Errors
-
-        # Create a user context
-        user = optimizely_user_context.OptimizelyUserContext(
-            optimizely_client=None,
-            logger=None,
-            user_id="test_user",
-            user_attributes={}
-        )
-
-        # Create a CMAB experiment
-        cmab_experiment = entities.Experiment(
-            '111150',
-            'cmab_experiment',
-            'Running',
-            '111150',
-            [],  # No audience IDs
-            {},
-            [entities.Variation('111151', 'variation_1')],
-            [{'entityId': '111151', 'endOfRange': 10000}],
-            cmab={'trafficAllocation': 5000}
-        )
-
-        # Define HTTP error details
-        http_error = requests.exceptions.HTTPError("500 Server Error")
-        error_message = Errors.CMAB_FETCH_FAILED.format(http_error)
-        detailed_error_message = Errors.CMAB_FETCH_FAILED_DETAILED.format(cmab_experiment.key)
-
-        # Set up mocks for the entire call chain
-        with mock.patch('optimizely.helpers.experiment.is_experiment_running', return_value=True), \
-             mock.patch('optimizely.helpers.audience.does_user_meet_audience_conditions', return_value=[True, []]), \
-             mock.patch('optimizely.bucketer.Bucketer.bucket_to_entity_id', return_value=['$', []]), \
-             mock.patch.object(self.decision_service.cmab_service, 'get_decision',
-                               side_effect=lambda *args,
-                               **kwargs: self.decision_service.cmab_service._fetch_decision(*args, **kwargs)), \
-             mock.patch.object(self.decision_service.cmab_service, '_fetch_decision',
-                               side_effect=lambda *args,
-                               **kwargs: self.
-                               decision_service.cmab_service.cmab_client.fetch_decision(*args, **kwargs)), \
-             mock.patch.object(self.decision_service.cmab_service.cmab_client, 'fetch_decision',
-                               side_effect=lambda *args,
-                               **kwargs: self.decision_service.cmab_service.cmab_client._do_fetch(*args, **kwargs)), \
-             mock.patch.object(self.decision_service.cmab_service.cmab_client, '_do_fetch',
-                               side_effect=CmabFetchError(error_message)), \
-             mock.patch.object(self.decision_service, 'logger') as mock_logger:
-            # Call get_variation with the CMAB experiment
-            variation_result = self.decision_service.get_variation(
-                self.project_config,
-                cmab_experiment,
-                user,
-                None
-            )
-            variation = variation_result['variation']
-            cmab_uuid = variation_result['cmab_uuid']
-            reasons = variation_result['reasons']
-
-            # Verify we get no variation due to CMAB service error
-            self.assertIsNone(variation)
-            self.assertIsNone(cmab_uuid)
-            self.assertIn(detailed_error_message, reasons)
-
-            # Verify logger was called with the specific 500 error
-            mock_logger.error.assert_any_call(f'{detailed_error_message} {error_message}')
-
-=======
->>>>>>> c637878f
     def test_get_variation_cmab_experiment_forced_variation(self):
         """Test get_variation with CMAB experiment when user has a forced variation."""
 
