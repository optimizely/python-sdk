# Copyright 2016-2018, Optimizely
# Licensed under the Apache License, Version 2.0 (the "License");
# you may not use this file except in compliance with the License.
# You may obtain a copy of the License at
#
# http://www.apache.org/licenses/LICENSE-2.0
#
# Unless required by applicable law or agreed to in writing, software
# distributed under the License is distributed on an "AS IS" BASIS,
# WITHOUT WARRANTIES OR CONDITIONS OF ANY KIND, either express or implied.
# See the License for the specific language governing permissions and
# limitations under the License.

import json
import mock

from optimizely import decision_service
from optimizely import entities
from optimizely import error_handler
from optimizely import event_builder
from optimizely import exceptions
from optimizely import logger
from optimizely import optimizely
from optimizely import project_config
from optimizely import version
from optimizely.logger import SimpleLogger
from optimizely.notification_center import NotificationCenter
from optimizely.helpers import enums
from . import base


class OptimizelyTest(base.BaseTest):

  strTest = None

  try:
    isinstance("test", basestring)  # attempt to evaluate basestring

    _expected_notification_failure = 'Problem calling notify callback.'

    def isstr(self, s):
      return isinstance(s, basestring)

    strTest = isstr

  except NameError:

    def isstr(self, s):
      return isinstance(s, str)
    strTest = isstr

  def _validate_event_object(self, event_obj, expected_url, expected_params, expected_verb, expected_headers):
    """ Helper method to validate properties of the event object. """

    self.assertEqual(expected_url, event_obj.url)
    self.assertEqual(expected_params, event_obj.params)
    self.assertEqual(expected_verb, event_obj.http_verb)
    self.assertEqual(expected_headers, event_obj.headers)

  def _validate_event_object_event_tags(self, event_obj, expected_event_metric_params, expected_event_features_params):
    """ Helper method to validate properties of the event object related to event tags. """

    # get event metrics from the created event object
    event_metrics = event_obj.params['visitors'][0]['snapshots'][0]['events'][0]['tags']
    self.assertEqual(expected_event_metric_params, event_metrics)

    # get event features from the created event object
    event_features = event_obj.params['visitors'][0]['attributes'][0]
    self.assertEqual(expected_event_features_params, event_features)

  def test_init__invalid_datafile__logs_error(self):
    """ Test that invalid datafile logs error on init. """

    mock_client_logger = mock.MagicMock()
    with mock.patch('optimizely.logger.reset_logger', return_value=mock_client_logger):
      opt_obj = optimizely.Optimizely('invalid_datafile')

    mock_client_logger.exception.assert_called_once_with('Provided "datafile" is in an invalid format.')
    self.assertFalse(opt_obj.is_valid)

  def test_init__invalid_event_dispatcher__logs_error(self):
    """ Test that invalid event_dispatcher logs error on init. """

    class InvalidDispatcher(object):
      pass

    mock_client_logger = mock.MagicMock()
    with mock.patch('optimizely.logger.reset_logger', return_value=mock_client_logger):
      opt_obj = optimizely.Optimizely(json.dumps(self.config_dict), event_dispatcher=InvalidDispatcher)

    mock_client_logger.exception.assert_called_once_with('Provided "event_dispatcher" is in an invalid format.')
    self.assertFalse(opt_obj.is_valid)

  def test_init__invalid_logger__logs_error(self):
    """ Test that invalid logger logs error on init. """

    class InvalidLogger(object):
      pass

    mock_client_logger = mock.MagicMock()
    with mock.patch('optimizely.logger.reset_logger', return_value=mock_client_logger):
      opt_obj = optimizely.Optimizely(json.dumps(self.config_dict), logger=InvalidLogger)

    mock_client_logger.exception.assert_called_once_with('Provided "logger" is in an invalid format.')
    self.assertFalse(opt_obj.is_valid)

  def test_init__invalid_error_handler__logs_error(self):
    """ Test that invalid error_handler logs error on init. """

    class InvalidErrorHandler(object):
      pass

    mock_client_logger = mock.MagicMock()
    with mock.patch('optimizely.logger.reset_logger', return_value=mock_client_logger):
      opt_obj = optimizely.Optimizely(json.dumps(self.config_dict), error_handler=InvalidErrorHandler)

    mock_client_logger.exception.assert_called_once_with('Provided "error_handler" is in an invalid format.')
    self.assertFalse(opt_obj.is_valid)

  def test_init__v1_datafile__logs_error(self):
    """ Test that v1 datafile logs error on init. """

    self.config_dict['version'] = project_config.V1_CONFIG_VERSION
    mock_client_logger = mock.MagicMock()
    with mock.patch('optimizely.logger.reset_logger', return_value=mock_client_logger):
      opt_obj = optimizely.Optimizely(json.dumps(self.config_dict))

    mock_client_logger.error.assert_called_once_with(
      'Provided datafile has unsupported version. Please use SDK version 1.1.0 or earlier for datafile version 1.'
    )
    self.assertFalse(opt_obj.is_valid)

  def test_skip_json_validation_true(self):
    """ Test that on setting skip_json_validation to true, JSON schema validation is not performed. """

    with mock.patch('optimizely.helpers.validator.is_datafile_valid') as mock_datafile_validation:
      optimizely.Optimizely(json.dumps(self.config_dict), skip_json_validation=True)

    self.assertEqual(0, mock_datafile_validation.call_count)

  def test_invalid_json_raises_schema_validation_off(self):
    """ Test that invalid JSON logs error if schema validation is turned off. """

    # Not  JSON
    mock_client_logger = mock.MagicMock()
    with mock.patch('optimizely.logger.reset_logger', return_value=mock_client_logger):
      optimizely.Optimizely('invalid_json', skip_json_validation=True)

    mock_client_logger.error.assert_called_once_with('Provided "datafile" is in an invalid format.')
    mock_client_logger.reset_mock()

    # JSON having valid version, but entities have invalid format
    with mock.patch('optimizely.logger.reset_logger', return_value=mock_client_logger):
      optimizely.Optimizely({'version': '2', 'events': 'invalid_value', 'experiments': 'invalid_value'},
                            skip_json_validation=True)

    mock_client_logger.error.assert_called_once_with('Provided "datafile" is in an invalid format.')

  def test_activate(self):
    """ Test that activate calls dispatch_event with right params and returns expected variation. """

    with mock.patch(
        'optimizely.decision_service.DecisionService.get_variation',
        return_value=self.project_config.get_variation_from_id('test_experiment', '111129')) as mock_decision, \
      mock.patch('time.time', return_value=42), \
      mock.patch('uuid.uuid4', return_value='a68cf1ad-0393-4e18-af87-efe8f01a7c9c'), \
      mock.patch('optimizely.event_dispatcher.EventDispatcher.dispatch_event') as mock_dispatch_event:
      self.assertEqual('variation', self.optimizely.activate('test_experiment', 'test_user'))

    expected_params = {
      'account_id': '12001',
      'project_id': '111001',
      'visitors': [{
        'visitor_id': 'test_user',
        'attributes': [],
        'snapshots': [{
          'decisions': [{
            'variation_id': '111129',
            'experiment_id': '111127',
            'campaign_id': '111182'
          }],
          'events': [{
            'timestamp': 42000,
            'entity_id': '111182',
            'uuid': 'a68cf1ad-0393-4e18-af87-efe8f01a7c9c',
            'key': 'campaign_activated',
          }]
        }]
      }],
      'client_version': version.__version__,
      'client_name': 'python-sdk',
      'anonymize_ip': False,
      'revision': '42'
    }
    mock_decision.assert_called_once_with(
      self.project_config.get_experiment_from_key('test_experiment'), 'test_user', None
    )
    self.assertEqual(1, mock_dispatch_event.call_count)
    self._validate_event_object(mock_dispatch_event.call_args[0][0], 'https://logx.optimizely.com/v1/events',
                                expected_params, 'POST', {'Content-Type': 'application/json'})

  def test_add_activate_remove_clear_listener(self):
    callbackhit = [False]
    """ Test adding a listener activate passes correctly and gets called"""
    def on_activate(experiment, user_id, attributes, variation, event):
      self.assertTrue(isinstance(experiment, entities.Experiment))
      self.assertTrue(self.strTest(user_id))
      if attributes is not None:
        self.assertTrue(isinstance(attributes, dict))
      self.assertTrue(isinstance(variation, entities.Variation))
      self.assertTrue(isinstance(event, event_builder.Event))
      print("Activated experiment {0}".format(experiment.key))
      callbackhit[0] = True

    notification_id = self.optimizely.notification_center.add_notification_listener(
      enums.NotificationTypes.ACTIVATE, on_activate
    )
    with mock.patch(
        'optimizely.decision_service.DecisionService.get_variation',
        return_value=self.project_config.get_variation_from_id('test_experiment', '111129')), \
         mock.patch('optimizely.event_dispatcher.EventDispatcher.dispatch_event'):
      self.assertEqual('variation', self.optimizely.activate('test_experiment', 'test_user'))

    self.assertEqual(True, callbackhit[0])
    self.optimizely.notification_center.remove_notification_listener(notification_id)
    self.assertEqual(0, len(self.optimizely.notification_center.notifications[enums.NotificationTypes.ACTIVATE]))
    self.optimizely.notification_center.clear_all_notifications()
    self.assertEqual(0, len(self.optimizely.notification_center.notifications[enums.NotificationTypes.ACTIVATE]))

  def test_add_track_remove_clear_listener(self):
    """ Test adding a listener tract passes correctly and gets called"""
    callback_hit = [False]

    def on_track(event_key, user_id, attributes, event_tags, event):
      self.assertTrue(self.strTest(event_key))
      self.assertTrue(self.strTest(user_id))
      if attributes is not None:
        self.assertTrue(isinstance(attributes, dict))
      if event_tags is not None:
        self.assertTrue(isinstance(event_tags, dict))
      self.assertTrue(isinstance(event, event_builder.Event))
      print('Track event with event_key={0}'.format(event_key))
      callback_hit[0] = True

    note_id = self.optimizely.notification_center.add_notification_listener(
      enums.NotificationTypes.TRACK, on_track)

    with mock.patch(
        'optimizely.decision_service.DecisionService.get_variation',
        return_value=self.project_config.get_variation_from_id('test_experiment', '111129')), \
         mock.patch('optimizely.event_dispatcher.EventDispatcher.dispatch_event'):
      self.optimizely.track('test_event', 'test_user')

    self.assertEqual(True, callback_hit[0])

    self.assertEqual(1, len(self.optimizely.notification_center.notifications[enums.NotificationTypes.TRACK]))
    self.optimizely.notification_center.remove_notification_listener(note_id)
    self.assertEqual(0, len(self.optimizely.notification_center.notifications[enums.NotificationTypes.TRACK]))
    self.optimizely.notification_center.clear_all_notifications()
    self.assertEqual(0, len(self.optimizely.notification_center.notifications[enums.NotificationTypes.TRACK]))

  def test_add_same_listener(self):
    """ Test adding a same listener """

    def on_track(event_key, user_id, attributes, event_tags, event):
      print('event_key={}', event_key)

    self.optimizely.notification_center.add_notification_listener(enums.NotificationTypes.TRACK, on_track)

    self.assertEqual(1, len(self.optimizely.notification_center.notifications[enums.NotificationTypes.TRACK]))

    self.optimizely.notification_center.add_notification_listener(enums.NotificationTypes.TRACK, on_track)

    self.assertEqual(1, len(self.optimizely.notification_center.notifications[enums.NotificationTypes.TRACK]))

  def test_add_listener_custom_type(self):
    """ Test adding a same listener """
    custom_type = "custom_notification_type"
    custom_called = [False]

    def on_custom_event(test_string):
      custom_called[0] = True
      print('Custom notification event tracked with parameter test_string={}', test_string)

    notification_id = self.optimizely.notification_center.add_notification_listener(custom_type, on_custom_event)

    self.assertEqual(1, len(self.optimizely.notification_center.notifications[custom_type]))

    self.optimizely.notification_center.send_notifications(custom_type, "test")

    self.assertTrue(custom_called[0])

    self.optimizely.notification_center.remove_notification_listener(notification_id)

    self.assertEqual(0, len(self.optimizely.notification_center.notifications[custom_type]))

    self.optimizely.notification_center.clear_notifications(custom_type)

    self.assertEqual(0, len(self.optimizely.notification_center.notifications[custom_type]))

  def test_invalid_notification_send(self):
    """ Test adding a same listener """
    custom_type = "custom_notification_type"
    custom_called = [False]

    def on_custom_event(test_string):
      custom_called[0] = True
      print('Custom notification event tracked with parameter test_string={}', test_string)
    mock_logger = mock.Mock()
    notification_center = NotificationCenter(mock_logger)
    notification_center.add_notification_listener(custom_type, on_custom_event)
    notification_center.send_notifications(custom_type, 1, 2, "5", 6)
    mock_logger.exception.assert_called_once_with('Problem calling notify callback!')

  def test_add_invalid_listener(self):
    """ Test adding a invalid listener """
    not_a_listener = "This is not a listener"
    self.assertEqual(0, len(self.optimizely.notification_center.notifications[enums.NotificationTypes.TRACK]))

  def test_add_multi_listener(self):
    """ Test adding a 2 listeners """
    def on_track(event_key, *args):
      print("on track 1 called")

    def on_track2(event_key, *args):
      print("on track 2 called")

    self.optimizely.notification_center.add_notification_listener(enums.NotificationTypes.TRACK, on_track)

    self.assertEqual(1, len(self.optimizely.notification_center.notifications[enums.NotificationTypes.TRACK]))
    self.optimizely.notification_center.add_notification_listener(enums.NotificationTypes.TRACK, on_track2)

    self.assertEqual(2, len(self.optimizely.notification_center.notifications[enums.NotificationTypes.TRACK]))

    self.optimizely.notification_center.clear_all_notifications()
    self.assertEqual(0, len(self.optimizely.notification_center.notifications[enums.NotificationTypes.TRACK]))

  def test_remove_listener(self):
    """ Test remove listener that isn't added"""
    self.optimizely.notification_center.remove_notification_listener(5)
    self.assertEqual(0, len(self.optimizely.notification_center.notifications[enums.NotificationTypes.TRACK]))
    self.assertEqual(0, len(self.optimizely.notification_center.notifications[enums.NotificationTypes.ACTIVATE]))

  def test_activate_listener(self):
    """ Test that activate calls broadcast activate with proper parameters. """

    with mock.patch(
        'optimizely.decision_service.DecisionService.get_variation',
        return_value=self.project_config.get_variation_from_id('test_experiment', '111129')), \
      mock.patch('optimizely.event_dispatcher.EventDispatcher.dispatch_event') as mock_dispatch, \
      mock.patch('optimizely.notification_center.NotificationCenter.send_notifications') as mock_broadcast_activate:
      self.assertEqual('variation', self.optimizely.activate('test_experiment', 'test_user'))

    mock_broadcast_activate.assert_called_once_with(enums.NotificationTypes.ACTIVATE,
                                                    self.project_config.get_experiment_from_key('test_experiment'),
                                                    'test_user', None,
                                                    self.project_config.get_variation_from_id('test_experiment',
                                                                                              '111129'),
                                                    mock_dispatch.call_args[0][0])

  def test_activate_listener_with_attr(self):
    """ Test that activate calls broadcast activate with proper parameters. """

    with mock.patch(
        'optimizely.decision_service.DecisionService.get_variation',
        return_value=self.project_config.get_variation_from_id('test_experiment', '111129')), \
      mock.patch('optimizely.event_dispatcher.EventDispatcher.dispatch_event') as mock_dispatch, \
      mock.patch('optimizely.notification_center.NotificationCenter.send_notifications') as mock_broadcast_activate:
      self.assertEqual('variation',
                       self.optimizely.activate('test_experiment', 'test_user', {'test_attribute': 'test_value'}))

    mock_broadcast_activate.assert_called_once_with(enums.NotificationTypes.ACTIVATE,
                                                    self.project_config.get_experiment_from_key('test_experiment'),
                                                    'test_user', {'test_attribute': 'test_value'},
                                                    self.project_config.get_variation_from_id(
                                                      'test_experiment', '111129'
                                                    ),
                                                    mock_dispatch.call_args[0][0]
                                                    )

  def test_track_listener(self):
    """ Test that track calls notification broadcaster. """

    with mock.patch('optimizely.decision_service.DecisionService.get_variation',
                    return_value=self.project_config.get_variation_from_id(
                      'test_experiment', '111128'
                    )), \
      mock.patch('optimizely.event_dispatcher.EventDispatcher.dispatch_event') as mock_dispatch, \
      mock.patch('optimizely.notification_center.NotificationCenter.send_notifications') as mock_event_tracked:
      self.optimizely.track('test_event', 'test_user')

      mock_event_tracked.assert_called_once_with(enums.NotificationTypes.TRACK, "test_event",
                                                 'test_user', None, None, mock_dispatch.call_args[0][0])

  def test_track_listener_with_attr(self):
    """ Test that track calls notification broadcaster. """

    with mock.patch('optimizely.decision_service.DecisionService.get_variation',
                    return_value=self.project_config.get_variation_from_id(
                      'test_experiment', '111128'
                    )) as mock_get_variation, \
      mock.patch('optimizely.event_dispatcher.EventDispatcher.dispatch_event') as mock_dispatch, \
      mock.patch('optimizely.notification_center.NotificationCenter.send_notifications') as mock_event_tracked:
      self.optimizely.track('test_event', 'test_user', attributes={'test_attribute': 'test_value'})

      mock_event_tracked.assert_called_once_with(enums.NotificationTypes.TRACK, "test_event", 'test_user',
                                                 {'test_attribute': 'test_value'},
                                                 None, mock_dispatch.call_args[0][0])

  def test_track_listener_with_attr_with_event_tags(self):
    """ Test that track calls notification broadcaster. """

    with mock.patch('optimizely.decision_service.DecisionService.get_variation',
                    return_value=self.project_config.get_variation_from_id(
                      'test_experiment', '111128'
                    )) as mock_get_variation, \
      mock.patch('optimizely.event_dispatcher.EventDispatcher.dispatch_event') as mock_dispatch, \
      mock.patch('optimizely.notification_center.NotificationCenter.send_notifications') as mock_event_tracked:
      self.optimizely.track('test_event', 'test_user', attributes={'test_attribute': 'test_value'},
                            event_tags={'value': 1.234, 'non-revenue': 'abc'})

      mock_event_tracked.assert_called_once_with(enums.NotificationTypes.TRACK, "test_event", 'test_user',
                                                 {'test_attribute': 'test_value'},
                                                 {'value': 1.234, 'non-revenue': 'abc'},
                                                 mock_dispatch.call_args[0][0])

  def test_is_feature_enabled__callback_listener(self):
    """ Test that the feature is enabled for the user if bucketed into variation of an experiment.
    Also confirm that impression event is dispatched. """

    opt_obj = optimizely.Optimizely(json.dumps(self.config_dict_with_features))
    project_config = opt_obj.config
    feature = project_config.get_feature_from_key('test_feature_in_experiment')

    access_callback = [False]

    def on_activate(experiment, user_id, attributes, variation, event):
      access_callback[0] = True

    opt_obj.notification_center.add_notification_listener(enums.NotificationTypes.ACTIVATE, on_activate)

    mock_experiment = project_config.get_experiment_from_key('test_experiment')
    mock_variation = project_config.get_variation_from_id('test_experiment', '111129')

    with mock.patch('optimizely.decision_service.DecisionService.get_variation_for_feature',
                    return_value=decision_service.Decision(
                      mock_experiment,
                      mock_variation,
                      decision_service.DECISION_SOURCE_EXPERIMENT
                    )) as mock_decision, \
      mock.patch('optimizely.event_dispatcher.EventDispatcher.dispatch_event') as mock_dispatch_event, \
      mock.patch('uuid.uuid4', return_value='a68cf1ad-0393-4e18-af87-efe8f01a7c9c'), \
      mock.patch('time.time', return_value=42):
      self.assertTrue(opt_obj.is_feature_enabled('test_feature_in_experiment', 'test_user'))

    mock_decision.assert_called_once_with(feature, 'test_user', None)
    self.assertTrue(access_callback[0])

  def test_is_feature_enabled_rollout_callback_listener(self):
    """ Test that the feature is enabled for the user if bucketed into variation of a rollout.
    Also confirm that no impression event is dispatched. """

    opt_obj = optimizely.Optimizely(json.dumps(self.config_dict_with_features))
    project_config = opt_obj.config
    feature = project_config.get_feature_from_key('test_feature_in_experiment')

    access_callback = [False]

    def on_activate(experiment, user_id, attributes, variation, event):
      access_callback[0] = True

    opt_obj.notification_center.add_notification_listener(enums.NotificationTypes.ACTIVATE, on_activate)

    mock_experiment = project_config.get_experiment_from_key('test_experiment')
    mock_variation = project_config.get_variation_from_id('test_experiment', '111129')
    with mock.patch('optimizely.decision_service.DecisionService.get_variation_for_feature',
                    return_value=decision_service.Decision(
                      mock_experiment,
                      mock_variation,
                      decision_service.DECISION_SOURCE_ROLLOUT
                    )) as mock_decision, \
      mock.patch('optimizely.event_dispatcher.EventDispatcher.dispatch_event') as mock_dispatch_event, \
      mock.patch('uuid.uuid4', return_value='a68cf1ad-0393-4e18-af87-efe8f01a7c9c'), \
      mock.patch('time.time', return_value=42):
      self.assertTrue(opt_obj.is_feature_enabled('test_feature_in_experiment', 'test_user'))

    mock_decision.assert_called_once_with(feature, 'test_user', None)

    # Check that impression event is not sent
    self.assertEqual(0, mock_dispatch_event.call_count)
    self.assertEqual(False, access_callback[0])

  def test_activate__with_attributes__audience_match(self):
    """ Test that activate calls dispatch_event with right params and returns expected
    variation when attributes are provided and audience conditions are met. """

    with mock.patch(
        'optimizely.decision_service.DecisionService.get_variation',
        return_value=self.project_config.get_variation_from_id('test_experiment', '111129')) \
        as mock_get_variation, \
      mock.patch('time.time', return_value=42), \
      mock.patch('uuid.uuid4', return_value='a68cf1ad-0393-4e18-af87-efe8f01a7c9c'), \
      mock.patch('optimizely.event_dispatcher.EventDispatcher.dispatch_event') as mock_dispatch_event:
      self.assertEqual('variation', self.optimizely.activate('test_experiment', 'test_user',
                                                             {'test_attribute': 'test_value'}))
    expected_params = {
      'account_id': '12001',
      'project_id': '111001',
      'visitors': [{
        'visitor_id': 'test_user',
        'attributes': [{
          'type': 'custom',
          'value': 'test_value',
          'entity_id': '111094',
          'key': 'test_attribute'
        }],
        'snapshots': [{
          'decisions': [{
            'variation_id': '111129',
            'experiment_id': '111127',
            'campaign_id': '111182'
          }],
          'events': [{
            'timestamp': 42000,
            'entity_id': '111182',
            'uuid': 'a68cf1ad-0393-4e18-af87-efe8f01a7c9c',
            'key': 'campaign_activated',
          }]
        }]
      }],
      'client_version': version.__version__,
      'client_name': 'python-sdk',
      'anonymize_ip': False,
      'revision': '42'
    }
    mock_get_variation.assert_called_once_with(self.project_config.get_experiment_from_key('test_experiment'),
                                               'test_user', {'test_attribute': 'test_value'})
    self.assertEqual(1, mock_dispatch_event.call_count)
    self._validate_event_object(mock_dispatch_event.call_args[0][0], 'https://logx.optimizely.com/v1/events',
                                expected_params, 'POST', {'Content-Type': 'application/json'})

  def test_activate__with_attributes__audience_match__forced_bucketing(self):
    """ Test that activate calls dispatch_event with right params and returns expected
    variation when attributes are provided and audience conditions are met after a
    set_forced_variation is called. """

    with mock.patch('time.time', return_value=42), \
         mock.patch('uuid.uuid4', return_value='a68cf1ad-0393-4e18-af87-efe8f01a7c9c'), \
         mock.patch('optimizely.event_dispatcher.EventDispatcher.dispatch_event') as mock_dispatch_event:
      self.assertTrue(self.optimizely.set_forced_variation('test_experiment', 'test_user', 'control'))
      self.assertEqual('control', self.optimizely.activate('test_experiment', 'test_user',
                                                           {'test_attribute': 'test_value'}))

    expected_params = {
      'account_id': '12001',
      'project_id': '111001',
      'visitors': [{
        'visitor_id': 'test_user',
        'attributes': [{
          'type': 'custom',
          'value': 'test_value',
          'entity_id': '111094',
          'key': 'test_attribute'
        }],
        'snapshots': [{
          'decisions': [{
            'variation_id': '111128',
            'experiment_id': '111127',
            'campaign_id': '111182'
          }],
          'events': [{
            'timestamp': 42000,
            'entity_id': '111182',
            'uuid': 'a68cf1ad-0393-4e18-af87-efe8f01a7c9c',
            'key': 'campaign_activated',
          }]
        }]
      }],
      'client_version': version.__version__,
      'client_name': 'python-sdk',
      'anonymize_ip': False,
      'revision': '42'
    }

    self.assertEqual(1, mock_dispatch_event.call_count)
    self._validate_event_object(mock_dispatch_event.call_args[0][0], 'https://logx.optimizely.com/v1/events',
                                expected_params, 'POST', {'Content-Type': 'application/json'})

  def test_activate__with_attributes__audience_match__bucketing_id_provided(self):
    """ Test that activate calls dispatch_event with right params and returns expected variation
    when attributes (including bucketing ID) are provided and audience conditions are met. """

    with mock.patch(
            'optimizely.decision_service.DecisionService.get_variation',
            return_value=self.project_config.get_variation_from_id('test_experiment', '111129')) \
            as mock_get_variation, \
            mock.patch('time.time', return_value=42), \
            mock.patch('uuid.uuid4', return_value='a68cf1ad-0393-4e18-af87-efe8f01a7c9c'), \
            mock.patch('optimizely.event_dispatcher.EventDispatcher.dispatch_event') as mock_dispatch_event:
      self.assertEqual('variation', self.optimizely.activate('test_experiment', 'test_user',
                                                             {'test_attribute': 'test_value',
                                                              '$opt_bucketing_id': 'user_bucket_value'}))
    expected_params = {
      'account_id': '12001',
      'project_id': '111001',
      'visitors': [{
        'visitor_id': 'test_user',
        'attributes': [{
          'type': 'custom',
          'value': 'test_value',
          'entity_id': '111094',
          'key': 'test_attribute'
        }],
        'snapshots': [{
          'decisions': [{
            'variation_id': '111129',
            'experiment_id': '111127',
            'campaign_id': '111182'
          }],
          'events': [{
            'timestamp': 42000,
            'entity_id': '111182',
            'uuid': 'a68cf1ad-0393-4e18-af87-efe8f01a7c9c',
            'key': 'campaign_activated',
          }]
        }]
      }],
      'client_version': version.__version__,
      'client_name': 'python-sdk',
      'anonymize_ip': False,
      'revision': '42'
    }
    mock_get_variation.assert_called_once_with(self.project_config.get_experiment_from_key('test_experiment'),
                                               'test_user', {'test_attribute': 'test_value',
                                                             '$opt_bucketing_id': 'user_bucket_value'})
    self.assertEqual(1, mock_dispatch_event.call_count)
    self._validate_event_object(mock_dispatch_event.call_args[0][0], 'https://logx.optimizely.com/v1/events',
                                expected_params, 'POST', {'Content-Type': 'application/json'})

  def test_activate__with_attributes__no_audience_match(self):
    """ Test that activate returns None when audience conditions do not match. """

    with mock.patch('optimizely.helpers.audience.is_user_in_experiment', return_value=False) as mock_audience_check:
      self.assertIsNone(self.optimizely.activate('test_experiment', 'test_user',
                                                 attributes={'test_attribute': 'test_value'}))
    mock_audience_check.assert_called_once_with(self.project_config,
                                                self.project_config.get_experiment_from_key('test_experiment'),
                                                {'test_attribute': 'test_value'})

  def test_activate__with_attributes__invalid_attributes(self):
    """ Test that activate returns None and does not bucket or dispatch event when attributes are invalid. """

    with mock.patch('optimizely.bucketer.Bucketer.bucket') as mock_bucket, \
      mock.patch('optimizely.event_dispatcher.EventDispatcher.dispatch_event') as mock_dispatch_event:
      self.assertIsNone(self.optimizely.activate('test_experiment', 'test_user', attributes='invalid'))

    self.assertEqual(0, mock_bucket.call_count)
    self.assertEqual(0, mock_dispatch_event.call_count)

  def test_activate__experiment_not_running(self):
    """ Test that activate returns None and does not dispatch event when experiment is not Running. """

    with mock.patch('optimizely.helpers.audience.is_user_in_experiment', return_value=True) as mock_audience_check, \
      mock.patch('optimizely.helpers.experiment.is_experiment_running',
                 return_value=False) as mock_is_experiment_running, \
      mock.patch('optimizely.bucketer.Bucketer.bucket') as mock_bucket, \
      mock.patch('optimizely.event_dispatcher.EventDispatcher.dispatch_event') as mock_dispatch_event:
      self.assertIsNone(self.optimizely.activate('test_experiment', 'test_user',
                                                 attributes={'test_attribute': 'test_value'}))

    mock_is_experiment_running.assert_called_once_with(self.project_config.get_experiment_from_key('test_experiment'))
    self.assertEqual(0, mock_audience_check.call_count)
    self.assertEqual(0, mock_bucket.call_count)
    self.assertEqual(0, mock_dispatch_event.call_count)

  def test_activate__whitelisting_overrides_audience_check(self):
    """ Test that during activate whitelist overrides audience check if user is in the whitelist. """

    with mock.patch('optimizely.helpers.audience.is_user_in_experiment', return_value=False) as mock_audience_check, \
        mock.patch('optimizely.helpers.experiment.is_experiment_running',
                   return_value=True) as mock_is_experiment_running:
      self.assertEqual('control', self.optimizely.activate('test_experiment', 'user_1'))
    mock_is_experiment_running.assert_called_once_with(self.project_config.get_experiment_from_key('test_experiment'))
    self.assertEqual(0, mock_audience_check.call_count)

  def test_activate__bucketer_returns_none(self):
    """ Test that activate returns None and does not dispatch event when user is in no variation. """

    with mock.patch('optimizely.helpers.audience.is_user_in_experiment', return_value=True), \
      mock.patch('optimizely.bucketer.Bucketer.bucket', return_value=None) as mock_bucket, \
      mock.patch('optimizely.event_dispatcher.EventDispatcher.dispatch_event') as mock_dispatch_event:
      self.assertIsNone(self.optimizely.activate('test_experiment', 'test_user',
                                                 attributes={'test_attribute': 'test_value'}))
    mock_bucket.assert_called_once_with(self.project_config.get_experiment_from_key('test_experiment'),
                                        'test_user',
                                        'test_user')
    self.assertEqual(0, mock_dispatch_event.call_count)

  def test_activate__invalid_object(self):
    """ Test that activate logs error if Optimizely object is not created correctly. """

    opt_obj = optimizely.Optimizely('invalid_datafile')

    with mock.patch.object(opt_obj, 'logger') as mock_client_logging:
      self.assertIsNone(opt_obj.activate('test_experiment', 'test_user'))

    mock_client_logging.error.assert_called_once_with('Datafile has invalid format. Failing "activate".')

  def test_track__with_attributes(self):
    """ Test that track calls dispatch_event with right params when attributes are provided. """

    with mock.patch('optimizely.decision_service.DecisionService.get_variation',
                    return_value=self.project_config.get_variation_from_id(
                      'test_experiment', '111128'
                    )) as mock_get_variation, \
      mock.patch('time.time', return_value=42), \
      mock.patch('uuid.uuid4', return_value='a68cf1ad-0393-4e18-af87-efe8f01a7c9c'), \
      mock.patch('optimizely.event_dispatcher.EventDispatcher.dispatch_event') as mock_dispatch_event:
      self.optimizely.track('test_event', 'test_user', attributes={'test_attribute': 'test_value'})

    expected_params = {
      'account_id': '12001',
      'project_id': '111001',
      'visitors': [{
        'visitor_id': 'test_user',
        'attributes': [{
          'type': 'custom',
          'value': 'test_value',
          'entity_id': '111094',
          'key': 'test_attribute'
        }],
        'snapshots': [{
          'decisions': [{
            'variation_id': '111128',
            'experiment_id': '111127',
            'campaign_id': '111182'
          }],
          'events': [{
            'timestamp': 42000,
            'entity_id': '111095',
            'uuid': 'a68cf1ad-0393-4e18-af87-efe8f01a7c9c',
            'key': 'test_event',
          }]
        }]
      }],
      'client_version': version.__version__,
      'client_name': 'python-sdk',
      'anonymize_ip': False,
      'revision': '42'
    }
    mock_get_variation.assert_called_once_with(self.project_config.get_experiment_from_key('test_experiment'),
                                               'test_user', {'test_attribute': 'test_value'})
    self.assertEqual(1, mock_dispatch_event.call_count)
    self._validate_event_object(mock_dispatch_event.call_args[0][0], 'https://logx.optimizely.com/v1/events',
                                expected_params, 'POST', {'Content-Type': 'application/json'})

  def test_track__with_attributes__bucketing_id_provided(self):
    """ Test that track calls dispatch_event with right params when
    attributes (including bucketing ID) are provided. """

    with mock.patch('optimizely.decision_service.DecisionService.get_variation',
                    return_value=self.project_config.get_variation_from_id(
                      'test_experiment', '111128'
                    )) as mock_get_variation, \
            mock.patch('time.time', return_value=42), \
            mock.patch('uuid.uuid4', return_value='a68cf1ad-0393-4e18-af87-efe8f01a7c9c'), \
            mock.patch('optimizely.event_dispatcher.EventDispatcher.dispatch_event') as mock_dispatch_event:
      self.optimizely.track('test_event', 'test_user', attributes={'test_attribute': 'test_value',
                                                                   '$opt_bucketing_id': 'user_bucket_value'})

    expected_params = {
      'account_id': '12001',
      'project_id': '111001',
      'visitors': [{
        'visitor_id': 'test_user',
        'attributes': [{
          'type': 'custom',
          'value': 'test_value',
          'entity_id': '111094',
          'key': 'test_attribute'
        }],
        'snapshots': [{
          'decisions': [{
            'variation_id': '111128',
            'experiment_id': '111127',
            'campaign_id': '111182'
          }],
          'events': [{
            'timestamp': 42000,
            'entity_id': '111095',
            'uuid': 'a68cf1ad-0393-4e18-af87-efe8f01a7c9c',
            'key': 'test_event',
          }]
        }]
      }],
      'client_version': version.__version__,
      'client_name': 'python-sdk',
      'anonymize_ip': False,
      'revision': '42'
    }
    mock_get_variation.assert_called_once_with(self.project_config.get_experiment_from_key('test_experiment'),
                                               'test_user', {'test_attribute': 'test_value',
                                                             '$opt_bucketing_id': 'user_bucket_value'})
    self.assertEqual(1, mock_dispatch_event.call_count)
    self._validate_event_object(mock_dispatch_event.call_args[0][0], 'https://logx.optimizely.com/v1/events',
                                expected_params, 'POST', {'Content-Type': 'application/json'})

  def test_track__with_attributes__no_audience_match(self):
    """ Test that track does not call dispatch_event when audience conditions do not match. """

    with mock.patch('optimizely.bucketer.Bucketer.bucket',
                    return_value=self.project_config.get_variation_from_id(
                      'test_experiment', '111128'
                    )) as mock_bucket, \
      mock.patch('time.time', return_value=42), \
      mock.patch('optimizely.event_dispatcher.EventDispatcher.dispatch_event') as mock_dispatch_event:
      self.optimizely.track('test_event', 'test_user', attributes={'test_attribute': 'wrong_test_value'})

    self.assertEqual(0, mock_bucket.call_count)
    self.assertEqual(0, mock_dispatch_event.call_count)

  def test_track__with_attributes__invalid_attributes(self):
    """ Test that track does not bucket or dispatch event if attributes are invalid. """

    with mock.patch('optimizely.bucketer.Bucketer.bucket') as mock_bucket, \
      mock.patch('optimizely.event_dispatcher.EventDispatcher.dispatch_event') as mock_dispatch_event:
      self.optimizely.track('test_event', 'test_user', attributes='invalid')

    self.assertEqual(0, mock_bucket.call_count)
    self.assertEqual(0, mock_dispatch_event.call_count)

  def test_track__with_event_tags(self):
    """ Test that track calls dispatch_event with right params when event tags are provided. """

    with mock.patch('optimizely.decision_service.DecisionService.get_variation',
                    return_value=self.project_config.get_variation_from_id(
                      'test_experiment', '111128'
                    )) as mock_get_variation, \
      mock.patch('time.time', return_value=42), \
      mock.patch('uuid.uuid4', return_value='a68cf1ad-0393-4e18-af87-efe8f01a7c9c'), \
      mock.patch('optimizely.event_dispatcher.EventDispatcher.dispatch_event') as mock_dispatch_event:
      self.optimizely.track('test_event', 'test_user', attributes={'test_attribute': 'test_value'},
                            event_tags={'revenue': 4200, 'value': 1.234, 'non-revenue': 'abc'})

    expected_params = {
      'account_id': '12001',
      'project_id': '111001',
      'visitors': [{
        'visitor_id': 'test_user',
        'attributes': [{
          'type': 'custom',
          'value': 'test_value',
          'entity_id': '111094',
          'key': 'test_attribute'
        }],
        'snapshots': [{
          'decisions': [{
            'variation_id': '111128',
            'experiment_id': '111127',
            'campaign_id': '111182'
          }],
          'events': [{
            'entity_id': '111095',
            'key': 'test_event',
            'revenue': 4200,
            'tags': {
              'non-revenue': 'abc',
              'revenue': 4200,
              'value': 1.234,
            },
            'timestamp': 42000,
            'uuid': 'a68cf1ad-0393-4e18-af87-efe8f01a7c9c',
            'value': 1.234,
          }]
        }],
      }],
      'client_version': version.__version__,
      'client_name': 'python-sdk',
      'anonymize_ip': False,
      'revision': '42'
    }
    mock_get_variation.assert_called_once_with(self.project_config.get_experiment_from_key('test_experiment'),
                                               'test_user', {'test_attribute': 'test_value'})
    self.assertEqual(1, mock_dispatch_event.call_count)
    self._validate_event_object(mock_dispatch_event.call_args[0][0], 'https://logx.optimizely.com/v1/events',
                                expected_params, 'POST', {'Content-Type': 'application/json'})

  def test_track__with_event_tags_revenue(self):
    """ Test that track calls dispatch_event with right params when only revenue
        event tags are provided only. """

    with mock.patch('optimizely.decision_service.DecisionService.get_variation',
                    return_value=self.project_config.get_variation_from_id(
                      'test_experiment', '111128'
                    )) as mock_get_variation, \
      mock.patch('time.time', return_value=42), \
      mock.patch('uuid.uuid4', return_value='a68cf1ad-0393-4e18-af87-efe8f01a7c9c'), \
      mock.patch('optimizely.event_dispatcher.EventDispatcher.dispatch_event') as mock_dispatch_event:
      self.optimizely.track('test_event', 'test_user', attributes={'test_attribute': 'test_value'},
                            event_tags={'revenue': 4200, 'non-revenue': 'abc'})

    expected_params = {
      'visitors': [{
        'attributes': [{
          'entity_id': '111094',
          'type': 'custom',
          'value': 'test_value',
          'key': 'test_attribute'
        }],
        'visitor_id': 'test_user',
        'snapshots': [{
          'decisions': [{
            'variation_id': '111128',
            'experiment_id': '111127',
            'campaign_id': '111182'
          }],
          'events': [{
            'entity_id': '111095',
            'uuid': 'a68cf1ad-0393-4e18-af87-efe8f01a7c9c',
            'tags': {
              'non-revenue': 'abc',
              'revenue': 4200
            },
            'timestamp': 42000,
            'revenue': 4200,
            'key': 'test_event'
          }]
        }]
      }],
      'client_name': 'python-sdk',
      'project_id': '111001',
      'client_version': version.__version__,
      'account_id': '12001',
      'anonymize_ip': False,
      'revision': '42'
    }
    mock_get_variation.assert_called_once_with(self.project_config.get_experiment_from_key('test_experiment'),
                                               'test_user', {'test_attribute': 'test_value'})
    self.assertEqual(1, mock_dispatch_event.call_count)
    self._validate_event_object(mock_dispatch_event.call_args[0][0], 'https://logx.optimizely.com/v1/events',
                                expected_params, 'POST', {'Content-Type': 'application/json'})

  def test_track__with_event_tags_numeric_metric(self):
    """ Test that track calls dispatch_event with right params when only numeric metric
        event tags are provided. """

    with mock.patch('optimizely.decision_service.DecisionService.get_variation',
                    return_value=self.project_config.get_variation_from_id(
                      'test_experiment', '111128'
                    )) as mock_get_variation, \
      mock.patch('time.time', return_value=42), \
      mock.patch('optimizely.event_dispatcher.EventDispatcher.dispatch_event') as mock_dispatch_event:
      self.optimizely.track('test_event', 'test_user', attributes={'test_attribute': 'test_value'},
                            event_tags={'value': 1.234, 'non-revenue': 'abc'})

    expected_event_metrics_params = {
      'non-revenue': 'abc',
      'value': 1.234
    }

    expected_event_features_params = {
      'entity_id': '111094',
      'type': 'custom',
      'value': 'test_value',
      'key': 'test_attribute'
    }
    mock_get_variation.assert_called_once_with(self.project_config.get_experiment_from_key('test_experiment'),
                                               'test_user', {'test_attribute': 'test_value'})
    self.assertEqual(1, mock_dispatch_event.call_count)
    self._validate_event_object_event_tags(mock_dispatch_event.call_args[0][0],
                                           expected_event_metrics_params,
                                           expected_event_features_params)

  def test_track__with_event_tags__forced_bucketing(self):
    """ Test that track calls dispatch_event with right params when event_value information is provided
    after a forced bucket. """

    with mock.patch('time.time', return_value=42), \
      mock.patch('uuid.uuid4', return_value='a68cf1ad-0393-4e18-af87-efe8f01a7c9c'), \
      mock.patch('optimizely.event_dispatcher.EventDispatcher.dispatch_event') as mock_dispatch_event:
      self.assertTrue(self.optimizely.set_forced_variation('test_experiment', 'test_user', 'variation'))
      self.optimizely.track('test_event', 'test_user', attributes={'test_attribute': 'test_value'},
                            event_tags={'revenue': 4200, 'value': 1.234, 'non-revenue': 'abc'})

    expected_params = {
      'account_id': '12001',
      'project_id': '111001',
      'visitors': [{
        'visitor_id': 'test_user',
        'attributes': [{
          'type': 'custom',
          'value': 'test_value',
          'entity_id': '111094',
          'key': 'test_attribute'
        }],
        'snapshots': [{
          'decisions': [{
            'variation_id': '111129',
            'experiment_id': '111127',
            'campaign_id': '111182'
          }],
          'events': [{
            'entity_id': '111095',
            'key': 'test_event',
            'revenue': 4200,
            'tags': {
              'non-revenue': 'abc',
              'revenue': 4200,
              'value': 1.234
            },
            'timestamp': 42000,
            'uuid': 'a68cf1ad-0393-4e18-af87-efe8f01a7c9c',
            'value': 1.234,
          }]
        }],
      }],
      'client_version': version.__version__,
      'client_name': 'python-sdk',
      'anonymize_ip': False,
      'revision': '42'
    }

    self.assertEqual(1, mock_dispatch_event.call_count)

    self._validate_event_object(mock_dispatch_event.call_args[0][0], 'https://logx.optimizely.com/v1/events',
                                expected_params, 'POST', {'Content-Type': 'application/json'})

  def test_track__with_invalid_event_tags(self):
    """ Test that track calls dispatch_event with right params when invalid event tags are provided. """

    with mock.patch('optimizely.decision_service.DecisionService.get_variation',
                    return_value=self.project_config.get_variation_from_id(
                      'test_experiment', '111128'
                    )) as mock_get_variation, \
      mock.patch('time.time', return_value=42), \
      mock.patch('uuid.uuid4', return_value='a68cf1ad-0393-4e18-af87-efe8f01a7c9c'), \
      mock.patch('optimizely.event_dispatcher.EventDispatcher.dispatch_event') as mock_dispatch_event:
      self.optimizely.track('test_event', 'test_user', attributes={'test_attribute': 'test_value'},
                            event_tags={'revenue': '4200', 'value': True})

    expected_params = {
      'visitors': [{
        'attributes': [{
          'entity_id': '111094',
          'type': 'custom',
          'value': 'test_value',
          'key': 'test_attribute'
        }],
        'visitor_id': 'test_user',
        'snapshots': [{
          'decisions': [{
            'variation_id': '111128',
            'experiment_id': '111127',
            'campaign_id': '111182'
          }],
          'events': [{
            'timestamp': 42000,
            'entity_id': '111095',
            'uuid': 'a68cf1ad-0393-4e18-af87-efe8f01a7c9c',
            'key': 'test_event',
            'tags': {
              'value': True,
              'revenue': '4200'
            }
          }]
        }]
      }],
      'client_name': 'python-sdk',
      'project_id': '111001',
      'client_version': version.__version__,
      'account_id': '12001',
      'anonymize_ip': False,
      'revision': '42'
    }
    mock_get_variation.assert_called_once_with(self.project_config.get_experiment_from_key('test_experiment'),
                                               'test_user', {'test_attribute': 'test_value'})
    self.assertEqual(1, mock_dispatch_event.call_count)
    self._validate_event_object(mock_dispatch_event.call_args[0][0], 'https://logx.optimizely.com/v1/events',
                                expected_params, 'POST', {'Content-Type': 'application/json'})

  def test_track__experiment_not_running(self):
    """ Test that track does not call dispatch_event when experiment is not running. """

    with mock.patch('optimizely.helpers.experiment.is_experiment_running',
                    return_value=False) as mock_is_experiment_running, \
      mock.patch('time.time', return_value=42), \
      mock.patch('optimizely.event_dispatcher.EventDispatcher.dispatch_event') as mock_dispatch_event:
      self.optimizely.track('test_event', 'test_user')

    mock_is_experiment_running.assert_called_once_with(self.project_config.get_experiment_from_key('test_experiment'))
    self.assertEqual(0, mock_dispatch_event.call_count)

  def test_track_invalid_event_key(self):
    """ Test that track does not call dispatch_event when event does not exist. """
    dispatch_event_patch = mock.patch('optimizely.event_dispatcher.EventDispatcher.dispatch_event')
    with dispatch_event_patch as mock_dispatch_event, \
          mock.patch.object(self.optimizely, 'logger') as mock_client_logging:
      self.optimizely.track('aabbcc_event', 'test_user')

    self.assertEqual(0, mock_dispatch_event.call_count)
    mock_client_logging.info.assert_called_with(
      'Not tracking user "test_user" for event "aabbcc_event".'
    )

  def test_track__whitelisted_user_overrides_audience_check(self):
    """ Test that track does not check for user in audience when user is in whitelist. """

    with mock.patch('optimizely.helpers.experiment.is_experiment_running',
                    return_value=True) as mock_is_experiment_running, \
      mock.patch('optimizely.helpers.audience.is_user_in_experiment',
                 return_value=False) as mock_audience_check, \
      mock.patch('time.time', return_value=42), \
      mock.patch('uuid.uuid4', return_value='a68cf1ad-0393-4e18-af87-efe8f01a7c9c'), \
      mock.patch('optimizely.event_dispatcher.EventDispatcher.dispatch_event') as mock_dispatch_event:
      self.optimizely.track('test_event', 'user_1')

    mock_is_experiment_running.assert_called_once_with(self.project_config.get_experiment_from_key('test_experiment'))
    self.assertEqual(1, mock_dispatch_event.call_count)
    self.assertEqual(0, mock_audience_check.call_count)

  def test_track__invalid_object(self):
    """ Test that track logs error if Optimizely object is not created correctly. """

    opt_obj = optimizely.Optimizely('invalid_datafile')

    with mock.patch.object(opt_obj, 'logger') as mock_client_logging:
      opt_obj.track('test_event', 'test_user')

    mock_client_logging.error.assert_called_once_with('Datafile has invalid format. Failing "track".')

  def test_track__invalid_experiment_key(self):
    """ Test that None is returned and expected log messages are logged during track \
    when exp_key is in invalid format. """

    with mock.patch('optimizely.logger.NoOpLogger.log') as mock_logging, \
         mock.patch('optimizely.helpers.validator.is_non_empty_string', return_value=False) as mock_validator:
      self.assertIsNone(self.optimizely.track(99, 'test_user'))

    mock_validator.assert_any_call(99)

    mock_logging.assert_called_once_with(enums.LogLevels.ERROR, 'Provided "event_key" is in an invalid format.')

  def test_track__invalid_user_id(self):
    """ Test that None is returned and expected log messages are logged during track \
    when user_id is in invalid format. """

    with mock.patch('optimizely.logger.NoOpLogger.log') as mock_logging, \
         mock.patch('optimizely.helpers.validator.is_non_empty_string', side_effect=[True, False]) as mock_validator:
      self.assertIsNone(self.optimizely.track('test_event', 99))

    mock_validator.assert_any_call(99)

    mock_logging.assert_called_once_with(enums.LogLevels.ERROR, 'Provided "user_id" is in an invalid format.')

  def test_get_variation__invalid_object(self):
    """ Test that get_variation logs error if Optimizely object is not created correctly. """

    opt_obj = optimizely.Optimizely('invalid_datafile')

    with mock.patch.object(opt_obj, 'logger') as mock_client_logging:
      self.assertIsNone(opt_obj.get_variation('test_experiment', 'test_user'))

    mock_client_logging.error.assert_called_once_with('Datafile has invalid format. Failing "get_variation".')

  def test_get_variation_unknown_experiment_key(self):
    """ Test that get_variation retuns None when invalid experiment key is given. """
    with mock.patch.object(self.optimizely, 'logger') as mock_client_logging:
      self.optimizely.get_variation('aabbccdd', 'test_user', None)

    mock_client_logging.info.assert_called_with(
      'Experiment key "aabbccdd" is invalid. Not activating user "test_user".'
    )

  def test_is_feature_enabled__returns_false_for_invalid_feature_key(self):
    """ Test that is_feature_enabled returns false if the provided feature key is invalid. """

    opt_obj = optimizely.Optimizely(json.dumps(self.config_dict_with_features))

<<<<<<< HEAD
    with mock.patch('optimizely.logger.NoOpLogger.log') as mock_logger,\
         mock.patch('optimizely.helpers.validator.is_non_empty_string', return_value=False) as mock_validator:
      self.assertFalse(opt_obj.is_feature_enabled(None, 'test_user'))

    mock_validator.assert_any_call(None)
    mock_logger.assert_called_once_with(enums.LogLevels.ERROR, 'Provided "feature_key" is in an invalid format.')
=======
    with mock.patch.object(opt_obj, 'logger') as mock_client_logging:
      self.assertFalse(opt_obj.is_feature_enabled(None, 'test_user'))

    mock_client_logging.error.assert_called_once_with(enums.Errors.NONE_FEATURE_KEY_PARAMETER)
>>>>>>> 29515faa

  def test_is_feature_enabled__returns_false_for_invalid_user_id(self):
    """ Test that is_feature_enabled returns false if the provided user ID is invalid. """

    opt_obj = optimizely.Optimizely(json.dumps(self.config_dict_with_features))

<<<<<<< HEAD
    with mock.patch('optimizely.logger.NoOpLogger.log') as mock_logger,\
         mock.patch('optimizely.helpers.validator.is_non_empty_string', side_effect=[True, False]) as mock_validator:
      self.assertFalse(opt_obj.is_feature_enabled('feature_key', 1.2))

    mock_validator.assert_any_call(1.2)
    mock_logger.assert_called_once_with(enums.LogLevels.ERROR, 'Provided "user_id" is in an invalid format.')
=======
    with mock.patch.object(opt_obj, 'logger') as mock_client_logging:
      self.assertFalse(opt_obj.is_feature_enabled('feature_key', None))

    mock_client_logging.error.assert_called_once_with(enums.Errors.NONE_USER_ID_PARAMETER)
>>>>>>> 29515faa

  def test_is_feature_enabled__returns_false_for_invalid_feature(self):
    """ Test that the feature is not enabled for the user if the provided feature key is invalid. """

    opt_obj = optimizely.Optimizely(json.dumps(self.config_dict_with_features))

    with mock.patch('optimizely.decision_service.DecisionService.get_variation_for_feature') as mock_decision, \
      mock.patch('optimizely.event_dispatcher.EventDispatcher.dispatch_event') as mock_dispatch_event:
      self.assertFalse(opt_obj.is_feature_enabled('invalid_feature', 'user1'))

    self.assertFalse(mock_decision.called)

    # Check that no event is sent
    self.assertEqual(0, mock_dispatch_event.call_count)

  def test_is_feature_enabled__returns_true_for_feature_experiment_if_property_featureEnabled_is_true(self):
    """ Test that the feature is enabled for the user if bucketed into variation of an experiment and
    the variation's featureEnabled property is True.
    Also confirm that impression event is dispatched. """

    opt_obj = optimizely.Optimizely(json.dumps(self.config_dict_with_features))
    project_config = opt_obj.config
    feature = project_config.get_feature_from_key('test_feature_in_experiment')

    mock_experiment = project_config.get_experiment_from_key('test_experiment')
    mock_variation = project_config.get_variation_from_id('test_experiment', '111129')

    # Assert that featureEnabled property is True
    self.assertTrue(mock_variation.featureEnabled)

    with mock.patch('optimizely.decision_service.DecisionService.get_variation_for_feature',
                    return_value=decision_service.Decision(
                      mock_experiment,
                      mock_variation,
                      decision_service.DECISION_SOURCE_EXPERIMENT
                    )) as mock_decision, \
      mock.patch('optimizely.event_dispatcher.EventDispatcher.dispatch_event') as mock_dispatch_event, \
      mock.patch('uuid.uuid4', return_value='a68cf1ad-0393-4e18-af87-efe8f01a7c9c'), \
      mock.patch('time.time', return_value=42):
      self.assertTrue(opt_obj.is_feature_enabled('test_feature_in_experiment', 'test_user'))

    mock_decision.assert_called_once_with(feature, 'test_user', None)

    expected_params = {
      'account_id': '12001',
      'project_id': '111111',
      'visitors': [{
        'visitor_id': 'test_user',
        'attributes': [],
        'snapshots': [{
          'decisions': [{
            'variation_id': '111129',
            'experiment_id': '111127',
            'campaign_id': '111182'
          }],
          'events': [{
            'timestamp': 42000,
            'entity_id': '111182',
            'uuid': 'a68cf1ad-0393-4e18-af87-efe8f01a7c9c',
            'key': 'campaign_activated',
          }]
        }]
      }],
      'client_version': version.__version__,
      'client_name': 'python-sdk',
      'anonymize_ip': False,
      'revision': '1'
    }
    # Check that impression event is sent
    self.assertEqual(1, mock_dispatch_event.call_count)
    self._validate_event_object(mock_dispatch_event.call_args[0][0],
                                'https://logx.optimizely.com/v1/events',
                                expected_params, 'POST', {'Content-Type': 'application/json'})

  def test_is_feature_enabled__returns_false_for_feature_experiment_if_property_featureEnabled_is_false(self):
    """ Test that the feature is disabled for the user if bucketed into variation of an experiment and
    the variation's featureEnabled property is False.
    Also confirm that impression event is not dispatched. """

    opt_obj = optimizely.Optimizely(json.dumps(self.config_dict_with_features))
    project_config = opt_obj.config
    feature = project_config.get_feature_from_key('test_feature_in_experiment')

    mock_experiment = project_config.get_experiment_from_key('test_experiment')
    mock_variation = project_config.get_variation_from_id('test_experiment', '111128')

    # Assert that featureEnabled property is False
    self.assertFalse(mock_variation.featureEnabled)

    with mock.patch('optimizely.decision_service.DecisionService.get_variation_for_feature',
                    return_value=decision_service.Decision(
                      mock_experiment,
                      mock_variation,
                      decision_service.DECISION_SOURCE_EXPERIMENT
                    )) as mock_decision, \
      mock.patch('optimizely.event_dispatcher.EventDispatcher.dispatch_event') as mock_dispatch_event, \
      mock.patch('uuid.uuid4', return_value='a68cf1ad-0393-4e18-af87-efe8f01a7c9c'), \
      mock.patch('time.time', return_value=42):
      self.assertFalse(opt_obj.is_feature_enabled('test_feature_in_experiment', 'test_user'))

    mock_decision.assert_called_once_with(feature, 'test_user', None)

    # Check that impression event is not sent
    self.assertEqual(0, mock_dispatch_event.call_count)

  def test_is_feature_enabled__returns_true_for_feature_rollout_if_property_featureEnabled_is_true(self):
    """ Test that the feature is enabled for the user if bucketed into variation of a rollout and
    the variation's featureEnabled property is True.
    Also confirm that no impression event is dispatched. """

    opt_obj = optimizely.Optimizely(json.dumps(self.config_dict_with_features))
    project_config = opt_obj.config
    feature = project_config.get_feature_from_key('test_feature_in_experiment')

    mock_experiment = project_config.get_experiment_from_key('test_experiment')
    mock_variation = project_config.get_variation_from_id('test_experiment', '111129')

    # Assert that featureEnabled property is True
    self.assertTrue(mock_variation.featureEnabled)

    with mock.patch('optimizely.decision_service.DecisionService.get_variation_for_feature',
                    return_value=decision_service.Decision(
                      mock_experiment,
                      mock_variation,
                      decision_service.DECISION_SOURCE_ROLLOUT
                    )) as mock_decision, \
      mock.patch('optimizely.event_dispatcher.EventDispatcher.dispatch_event') as mock_dispatch_event, \
      mock.patch('uuid.uuid4', return_value='a68cf1ad-0393-4e18-af87-efe8f01a7c9c'), \
      mock.patch('time.time', return_value=42):
      self.assertTrue(opt_obj.is_feature_enabled('test_feature_in_experiment', 'test_user'))

    mock_decision.assert_called_once_with(feature, 'test_user', None)

    # Check that impression event is not sent
    self.assertEqual(0, mock_dispatch_event.call_count)

  def test_is_feature_enabled__returns_false_for_feature_rollout_if_property_featureEnabled_is_false(self):
    """ Test that the feature is disabled for the user if bucketed into variation of a rollout and
    the variation's featureEnabled property is False.
    Also confirm that no impression event is dispatched. """

    opt_obj = optimizely.Optimizely(json.dumps(self.config_dict_with_features))
    project_config = opt_obj.config
    feature = project_config.get_feature_from_key('test_feature_in_experiment')

    mock_experiment = project_config.get_experiment_from_key('test_experiment')
    mock_variation = project_config.get_variation_from_id('test_experiment', '111129')

    # Set featureEnabled property to False
    mock_variation.featureEnabled = False

    with mock.patch('optimizely.decision_service.DecisionService.get_variation_for_feature',
                    return_value=decision_service.Decision(
                      mock_experiment,
                      mock_variation,
                      decision_service.DECISION_SOURCE_ROLLOUT
                    )) as mock_decision, \
      mock.patch('optimizely.event_dispatcher.EventDispatcher.dispatch_event') as mock_dispatch_event, \
      mock.patch('uuid.uuid4', return_value='a68cf1ad-0393-4e18-af87-efe8f01a7c9c'), \
      mock.patch('time.time', return_value=42):
      self.assertFalse(opt_obj.is_feature_enabled('test_feature_in_experiment', 'test_user'))

    mock_decision.assert_called_once_with(feature, 'test_user', None)

    # Check that impression event is not sent
    self.assertEqual(0, mock_dispatch_event.call_count)

  def test_is_feature_enabled__returns_false_when_user_is_not_bucketed_into_any_variation(self):
    """ Test that the feature is not enabled for the user if user is neither bucketed for
    Feature Experiment nor for Feature Rollout.
    Also confirm that impression event is not dispatched. """

    opt_obj = optimizely.Optimizely(json.dumps(self.config_dict_with_features))
    project_config = opt_obj.config
    feature = project_config.get_feature_from_key('test_feature_in_experiment')
    # Test with decision_service.DECISION_SOURCE_EXPERIMENT
    with mock.patch('optimizely.decision_service.DecisionService.get_variation_for_feature',
                    return_value=decision_service.Decision(
                      None,
                      None,
                      decision_service.DECISION_SOURCE_EXPERIMENT
                    )) as mock_decision, \
      mock.patch('optimizely.event_dispatcher.EventDispatcher.dispatch_event') as mock_dispatch_event, \
      mock.patch('uuid.uuid4', return_value='a68cf1ad-0393-4e18-af87-efe8f01a7c9c'), \
      mock.patch('time.time', return_value=42):
      self.assertFalse(opt_obj.is_feature_enabled('test_feature_in_experiment', 'test_user'))

    mock_decision.assert_called_once_with(feature, 'test_user', None)

    # Check that impression event is not sent
    self.assertEqual(0, mock_dispatch_event.call_count)

    # Test with decision_service.DECISION_SOURCE_ROLLOUT
    with mock.patch('optimizely.decision_service.DecisionService.get_variation_for_feature',
                    return_value=decision_service.Decision(
                      None,
                      None,
                      decision_service.DECISION_SOURCE_ROLLOUT
                    )) as mock_decision, \
      mock.patch('optimizely.event_dispatcher.EventDispatcher.dispatch_event') as mock_dispatch_event, \
      mock.patch('uuid.uuid4', return_value='a68cf1ad-0393-4e18-af87-efe8f01a7c9c'), \
      mock.patch('time.time', return_value=42):
      self.assertFalse(opt_obj.is_feature_enabled('test_feature_in_experiment', 'test_user'))

    mock_decision.assert_called_once_with(feature, 'test_user', None)

    # Check that impression event is not sent
    self.assertEqual(0, mock_dispatch_event.call_count)

  def test_is_feature_enabled__invalid_object(self):
    """ Test that is_feature_enabled returns False if Optimizely object is not valid. """

    opt_obj = optimizely.Optimizely('invalid_file')

    with mock.patch.object(opt_obj, 'logger') as mock_client_logging, \
      mock.patch('optimizely.event_dispatcher.EventDispatcher.dispatch_event') as mock_dispatch_event:
      self.assertFalse(opt_obj.is_feature_enabled('test_feature_in_experiment', 'user_1'))

    mock_client_logging.error.assert_called_once_with('Datafile has invalid format. Failing "is_feature_enabled".')

    # Check that no event is sent
    self.assertEqual(0, mock_dispatch_event.call_count)

  def test_get_enabled_features(self):
    """ Test that get_enabled_features only returns features that are enabled for the specified user. """

    opt_obj = optimizely.Optimizely(json.dumps(self.config_dict_with_features))

    def side_effect(*args, **kwargs):
      feature_key = args[0]
      if feature_key == 'test_feature_in_experiment' or feature_key == 'test_feature_in_rollout':
        return True

      return False

    with mock.patch('optimizely.optimizely.Optimizely.is_feature_enabled',
                    side_effect=side_effect) as mock_is_feature_enabled:
      received_features = opt_obj.get_enabled_features('user_1')

    expected_enabled_features = ['test_feature_in_experiment', 'test_feature_in_rollout']
    self.assertEqual(sorted(expected_enabled_features), sorted(received_features))
    mock_is_feature_enabled.assert_any_call('test_feature_in_experiment', 'user_1', None)
    mock_is_feature_enabled.assert_any_call('test_feature_in_rollout', 'user_1', None)
    mock_is_feature_enabled.assert_any_call('test_feature_in_group', 'user_1', None)
    mock_is_feature_enabled.assert_any_call('test_feature_in_experiment_and_rollout', 'user_1', None)

  def test_get_enabled_features_invalid_user_id(self):
    with mock.patch('optimizely.logger.NoOpLogger.log') as mock_logging, \
         mock.patch('optimizely.helpers.validator.is_non_empty_string', return_value=False) as mock_validator:
      self.optimizely.get_enabled_features(1.2)

    mock_validator.assert_any_call(1.2)
    mock_logging.assert_called_once_with(enums.LogLevels.ERROR, 'Provided "user_id" is in an invalid format.')

  def test_get_enabled_features__invalid_object(self):
    """ Test that get_enabled_features returns empty list if Optimizely object is not valid. """

    opt_obj = optimizely.Optimizely('invalid_file')

    with mock.patch.object(opt_obj, 'logger') as mock_client_logging:
      self.assertEqual([], opt_obj.get_enabled_features('user_1'))

    mock_client_logging.error.assert_called_once_with('Datafile has invalid format. Failing "get_enabled_features".')

  def test_get_feature_variable_boolean(self):
    """ Test that get_feature_variable_boolean returns Boolean value as expected. """

    opt_obj = optimizely.Optimizely(json.dumps(self.config_dict_with_features))
    mock_experiment = opt_obj.config.get_experiment_from_key('test_experiment')
    mock_variation = opt_obj.config.get_variation_from_id('test_experiment', '111129')
    with mock.patch('optimizely.decision_service.DecisionService.get_variation_for_feature',
                    return_value=decision_service.Decision(mock_experiment,
                                                           mock_variation,
                                                           decision_service.DECISION_SOURCE_EXPERIMENT)), \
         mock.patch.object(opt_obj.config, 'logger') as mock_config_logging:
      self.assertTrue(opt_obj.get_feature_variable_boolean('test_feature_in_experiment', 'is_working', 'test_user'))

    mock_config_logging.info.assert_called_once_with(
      'Value for variable "is_working" for variation "variation" is "true".'
    )

  def test_get_feature_variable_double(self):
    """ Test that get_feature_variable_double returns Double value as expected. """

    opt_obj = optimizely.Optimizely(json.dumps(self.config_dict_with_features))
    mock_experiment = opt_obj.config.get_experiment_from_key('test_experiment')
    mock_variation = opt_obj.config.get_variation_from_id('test_experiment', '111129')
    with mock.patch('optimizely.decision_service.DecisionService.get_variation_for_feature',
                    return_value=decision_service.Decision(mock_experiment,
                                                           mock_variation,
                                                           decision_service.DECISION_SOURCE_EXPERIMENT)), \
         mock.patch.object(opt_obj.config, 'logger') as mock_config_logging:
      self.assertEqual(10.02, opt_obj.get_feature_variable_double('test_feature_in_experiment', 'cost', 'test_user'))

    mock_config_logging.info.assert_called_once_with(
      'Value for variable "cost" for variation "variation" is "10.02".'
    )

  def test_get_feature_variable_integer(self):
    """ Test that get_feature_variable_integer returns Integer value as expected. """

    opt_obj = optimizely.Optimizely(json.dumps(self.config_dict_with_features))
    mock_experiment = opt_obj.config.get_experiment_from_key('test_experiment')
    mock_variation = opt_obj.config.get_variation_from_id('test_experiment', '111129')
    with mock.patch('optimizely.decision_service.DecisionService.get_variation_for_feature',
                    return_value=decision_service.Decision(mock_experiment,
                                                           mock_variation,
                                                           decision_service.DECISION_SOURCE_EXPERIMENT)), \
         mock.patch.object(opt_obj.config, 'logger') as mock_config_logging:
      self.assertEqual(4243, opt_obj.get_feature_variable_integer('test_feature_in_experiment', 'count', 'test_user'))

    mock_config_logging.info.assert_called_once_with(
      'Value for variable "count" for variation "variation" is "4243".'
    )

  def test_get_feature_variable_string(self):
    """ Test that get_feature_variable_string returns String value as expected. """

    opt_obj = optimizely.Optimizely(json.dumps(self.config_dict_with_features))
    mock_experiment = opt_obj.config.get_experiment_from_key('test_experiment')
    mock_variation = opt_obj.config.get_variation_from_id('test_experiment', '111129')
    with mock.patch('optimizely.decision_service.DecisionService.get_variation_for_feature',
                    return_value=decision_service.Decision(mock_experiment,
                                                           mock_variation,
                                                           decision_service.DECISION_SOURCE_EXPERIMENT)), \
         mock.patch.object(opt_obj.config, 'logger') as mock_config_logging:
      self.assertEqual(
        'staging',
        opt_obj.get_feature_variable_string('test_feature_in_experiment', 'environment', 'test_user')
      )

    mock_config_logging.info.assert_called_once_with(
      'Value for variable "environment" for variation "variation" is "staging".'
    )

  def test_get_feature_variable__returns_default_value_if_variable_usage_not_in_variation(self):
    """ Test that get_feature_variable_* returns default value if variable usage not present in variation. """

    opt_obj = optimizely.Optimizely(json.dumps(self.config_dict_with_features))
    mock_experiment = opt_obj.config.get_experiment_from_key('test_experiment')
    mock_variation = opt_obj.config.get_variation_from_id('test_experiment', '111129')

    # Empty variable usage map for the mocked variation
    opt_obj.config.variation_variable_usage_map['111129'] = None

    # Boolean
    with mock.patch('optimizely.decision_service.DecisionService.get_variation_for_feature',
                    return_value=decision_service.Decision(mock_experiment, mock_variation,
                                                           decision_service.DECISION_SOURCE_EXPERIMENT)), \
         mock.patch.object(opt_obj.config, 'logger') as mock_config_logger:
      self.assertTrue(opt_obj.get_feature_variable_boolean('test_feature_in_experiment', 'is_working', 'test_user'))

    mock_config_logger.info.assert_called_once_with(
      'Variable "is_working" is not used in variation "variation". Assigning default value "true".'
    )
    mock_config_logger.info.reset_mock()

    # Double
    with mock.patch('optimizely.decision_service.DecisionService.get_variation_for_feature',
                    return_value=decision_service.Decision(mock_experiment, mock_variation,
                                                           decision_service.DECISION_SOURCE_EXPERIMENT)), \
         mock.patch.object(opt_obj.config, 'logger') as mock_config_logger:
      self.assertEqual(10.99,
                       opt_obj.get_feature_variable_double('test_feature_in_experiment', 'cost', 'test_user'))

    mock_config_logger.info.assert_called_once_with(
      'Variable "cost" is not used in variation "variation". Assigning default value "10.99".'
    )
    mock_config_logger.info.reset_mock()

    # Integer
    with mock.patch('optimizely.decision_service.DecisionService.get_variation_for_feature',
                    return_value=decision_service.Decision(mock_experiment, mock_variation,
                                                           decision_service.DECISION_SOURCE_EXPERIMENT)), \
         mock.patch.object(opt_obj.config, 'logger') as mock_config_logger:
      self.assertEqual(999,
                       opt_obj.get_feature_variable_integer('test_feature_in_experiment', 'count', 'test_user'))

    mock_config_logger.info.assert_called_once_with(
      'Variable "count" is not used in variation "variation". Assigning default value "999".'
    )
    mock_config_logger.info.reset_mock()

    # String
    with mock.patch('optimizely.decision_service.DecisionService.get_variation_for_feature',
                    return_value=decision_service.Decision(mock_experiment, mock_variation,
                                                           decision_service.DECISION_SOURCE_EXPERIMENT)), \
         mock.patch.object(opt_obj.config, 'logger') as mock_config_logger:
      self.assertEqual('devel',
                       opt_obj.get_feature_variable_string('test_feature_in_experiment', 'environment', 'test_user'))

    mock_config_logger.info.assert_called_once_with(
      'Variable "environment" is not used in variation "variation". Assigning default value "devel".'
    )
    mock_config_logger.info.reset_mock()

  def test_get_feature_variable__returns_default_value_if_no_variation(self):
    """ Test that get_feature_variable_* returns default value if no variation. """

    opt_obj = optimizely.Optimizely(json.dumps(self.config_dict_with_features))
    mock_experiment = opt_obj.config.get_experiment_from_key('test_experiment')

    # Boolean
    with mock.patch('optimizely.decision_service.DecisionService.get_variation_for_feature',
                    return_value=decision_service.Decision(mock_experiment, None,
                                                           decision_service.DECISION_SOURCE_EXPERIMENT)), \
         mock.patch.object(opt_obj, 'logger') as mock_client_logger:
      self.assertTrue(opt_obj.get_feature_variable_boolean('test_feature_in_experiment', 'is_working', 'test_user'))

    mock_client_logger.info.assert_called_once_with(
      'User "test_user" is not in any variation or rollout rule. '
      'Returning default value for variable "is_working" of feature flag "test_feature_in_experiment".'
    )
    mock_client_logger.info.reset_mock()

    # Double
    with mock.patch('optimizely.decision_service.DecisionService.get_variation_for_feature',
                    return_value=decision_service.Decision(mock_experiment, None,
                                                           decision_service.DECISION_SOURCE_EXPERIMENT)), \
         mock.patch.object(opt_obj, 'logger') as mock_client_logger:
      self.assertEqual(10.99,
                       opt_obj.get_feature_variable_double('test_feature_in_experiment', 'cost', 'test_user'))

    mock_client_logger.info.assert_called_once_with(
      'User "test_user" is not in any variation or rollout rule. '
      'Returning default value for variable "cost" of feature flag "test_feature_in_experiment".'
    )
    mock_client_logger.info.reset_mock()

    # Integer
    with mock.patch('optimizely.decision_service.DecisionService.get_variation_for_feature',
                    return_value=decision_service.Decision(mock_experiment, None,
                                                           decision_service.DECISION_SOURCE_EXPERIMENT)), \
         mock.patch.object(opt_obj, 'logger') as mock_client_logger:
      self.assertEqual(999,
                       opt_obj.get_feature_variable_integer('test_feature_in_experiment', 'count', 'test_user'))

    mock_client_logger.info.assert_called_once_with(
      'User "test_user" is not in any variation or rollout rule. '
      'Returning default value for variable "count" of feature flag "test_feature_in_experiment".'
    )
    mock_client_logger.info.reset_mock()

    # String
    with mock.patch('optimizely.decision_service.DecisionService.get_variation_for_feature',
                    return_value=decision_service.Decision(mock_experiment, None,
                                                           decision_service.DECISION_SOURCE_EXPERIMENT)), \
         mock.patch.object(opt_obj, 'logger') as mock_client_logger:
      self.assertEqual('devel',
                       opt_obj.get_feature_variable_string('test_feature_in_experiment', 'environment', 'test_user'))

    mock_client_logger.info.assert_called_once_with(
      'User "test_user" is not in any variation or rollout rule. '
      'Returning default value for variable "environment" of feature flag "test_feature_in_experiment".'
    )

  def test_get_feature_variable__returns_none_if_none_feature_key(self):
    """ Test that get_feature_variable_* returns None for None feature key. """

    opt_obj = optimizely.Optimizely(json.dumps(self.config_dict_with_features))
    with mock.patch.object(opt_obj, 'logger') as mock_client_logger:
      # Check for booleans
      self.assertIsNone(opt_obj.get_feature_variable_boolean(None, 'variable_key', 'test_user'))
      mock_client_logger.error.assert_called_with(enums.Errors.NONE_FEATURE_KEY_PARAMETER)
      mock_client_logger.reset_mock()

      # Check for doubles
      self.assertIsNone(opt_obj.get_feature_variable_double(None, 'variable_key', 'test_user'))
      mock_client_logger.error.assert_called_with(enums.Errors.NONE_FEATURE_KEY_PARAMETER)
      mock_client_logger.reset_mock()

      # Check for integers
      self.assertIsNone(opt_obj.get_feature_variable_integer(None, 'variable_key', 'test_user'))
      mock_client_logger.error.assert_called_with(enums.Errors.NONE_FEATURE_KEY_PARAMETER)
      mock_client_logger.reset_mock()

      # Check for strings
      self.assertIsNone(opt_obj.get_feature_variable_string(None, 'variable_key', 'test_user'))
      mock_client_logger.error.assert_called_with(enums.Errors.NONE_FEATURE_KEY_PARAMETER)
      mock_client_logger.reset_mock()

  def test_get_feature_variable__returns_none_if_none_variable_key(self):
    """ Test that get_feature_variable_* returns None for None variable key. """

    opt_obj = optimizely.Optimizely(json.dumps(self.config_dict_with_features))
    with mock.patch.object(opt_obj, 'logger') as mock_client_logger:
      # Check for booleans
      self.assertIsNone(opt_obj.get_feature_variable_boolean('feature_key', None, 'test_user'))
      mock_client_logger.error.assert_called_with(enums.Errors.NONE_VARIABLE_KEY_PARAMETER)
      mock_client_logger.reset_mock()

      # Check for doubles
      self.assertIsNone(opt_obj.get_feature_variable_double('feature_key', None, 'test_user'))
      mock_client_logger.error.assert_called_with(enums.Errors.NONE_VARIABLE_KEY_PARAMETER)
      mock_client_logger.reset_mock()

      # Check for integers
      self.assertIsNone(opt_obj.get_feature_variable_integer('feature_key', None, 'test_user'))
      mock_client_logger.error.assert_called_with(enums.Errors.NONE_VARIABLE_KEY_PARAMETER)
      mock_client_logger.reset_mock()

      # Check for strings
      self.assertIsNone(opt_obj.get_feature_variable_string('feature_key', None, 'test-User'))
      mock_client_logger.error.assert_called_with(enums.Errors.NONE_VARIABLE_KEY_PARAMETER)
      mock_client_logger.reset_mock()

  def test_get_feature_variable__returns_none_if_none_user_id(self):
    """ Test that get_feature_variable_* returns None for None user ID. """

    opt_obj = optimizely.Optimizely(json.dumps(self.config_dict_with_features))
    with mock.patch.object(opt_obj, 'logger') as mock_client_logger:
      # Check for booleans
      self.assertIsNone(opt_obj.get_feature_variable_boolean('feature_key', 'variable_key', None))
      mock_client_logger.error.assert_called_with(enums.Errors.NONE_USER_ID_PARAMETER)
      mock_client_logger.reset_mock()

      # Check for doubles
      self.assertIsNone(opt_obj.get_feature_variable_double('feature_key', 'variable_key', None))
      mock_client_logger.error.assert_called_with(enums.Errors.NONE_USER_ID_PARAMETER)
      mock_client_logger.reset_mock()

      # Check for integers
      self.assertIsNone(opt_obj.get_feature_variable_integer('feature_key', 'variable_key', None))
      mock_client_logger.error.assert_called_with(enums.Errors.NONE_USER_ID_PARAMETER)
      mock_client_logger.reset_mock()

      # Check for strings
      self.assertIsNone(opt_obj.get_feature_variable_string('feature_key', 'variable_key', None))
      mock_client_logger.error.assert_called_with(enums.Errors.NONE_USER_ID_PARAMETER)
      mock_client_logger.reset_mock()

  def test_get_feature_variable__returns_none_if_invalid_feature_key(self):
    """ Test that get_feature_variable_* returns None for invalid feature key. """

    opt_obj = optimizely.Optimizely(json.dumps(self.config_dict_with_features))
    with mock.patch.object(opt_obj.config, 'logger') as mock_config_logger:
      self.assertIsNone(opt_obj.get_feature_variable_boolean('invalid_feature', 'is_working', 'test_user'))
      self.assertIsNone(opt_obj.get_feature_variable_double('invalid_feature', 'cost', 'test_user'))
      self.assertIsNone(opt_obj.get_feature_variable_integer('invalid_feature', 'count', 'test_user'))
      self.assertIsNone(opt_obj.get_feature_variable_string('invalid_feature', 'environment', 'test_user'))

    self.assertEqual(4, mock_config_logger.error.call_count)
    mock_config_logger.error.assert_has_calls([
      mock.call('Feature "invalid_feature" is not in datafile.'),
      mock.call('Feature "invalid_feature" is not in datafile.'),
      mock.call('Feature "invalid_feature" is not in datafile.'),
      mock.call('Feature "invalid_feature" is not in datafile.')
    ])

  def test_get_feature_variable__returns_none_if_invalid_variable_key(self):
    """ Test that get_feature_variable_* returns None for invalid variable key. """

    opt_obj = optimizely.Optimizely(json.dumps(self.config_dict_with_features))
    with mock.patch.object(opt_obj.config, 'logger') as mock_config_logger:
      self.assertIsNone(opt_obj.get_feature_variable_boolean('test_feature_in_experiment',
                                                             'invalid_variable',
                                                             'test_user'))
      self.assertIsNone(opt_obj.get_feature_variable_double('test_feature_in_experiment',
                                                            'invalid_variable',
                                                            'test_user'))
      self.assertIsNone(opt_obj.get_feature_variable_integer('test_feature_in_experiment',
                                                             'invalid_variable',
                                                             'test_user'))
      self.assertIsNone(opt_obj.get_feature_variable_string('test_feature_in_experiment',
                                                            'invalid_variable',
                                                            'test_user'))
    self.assertEqual(4, mock_config_logger.error.call_count)
    mock_config_logger.error.assert_has_calls([
      mock.call('Variable with key "invalid_variable" not found in the datafile.'),
      mock.call('Variable with key "invalid_variable" not found in the datafile.'),
      mock.call('Variable with key "invalid_variable" not found in the datafile.'),
      mock.call('Variable with key "invalid_variable" not found in the datafile.')
    ])

  def test_get_feature_variable__returns_none_if_type_mismatch(self):
    """ Test that get_feature_variable_* returns None if type mismatch. """

    opt_obj = optimizely.Optimizely(json.dumps(self.config_dict_with_features))
    mock_experiment = opt_obj.config.get_experiment_from_key('test_experiment')
    mock_variation = opt_obj.config.get_variation_from_id('test_experiment', '111129')
    with mock.patch('optimizely.decision_service.DecisionService.get_variation_for_feature',
                    return_value=decision_service.Decision(mock_experiment,
                                                           mock_variation,
                                                           decision_service.DECISION_SOURCE_EXPERIMENT)), \
         mock.patch.object(opt_obj, 'logger') as mock_client_logger:
      # "is_working" is boolean variable and we are using double method on it.
      self.assertIsNone(opt_obj.get_feature_variable_double('test_feature_in_experiment', 'is_working', 'test_user'))

    mock_client_logger.warning.assert_called_with(
      'Requested variable type "double", but variable is of type "boolean". '
      'Use correct API to retrieve value. Returning None.'
    )

  def test_get_feature_variable__returns_none_if_unable_to_cast(self):
    """ Test that get_feature_variable_* returns None if unable_to_cast_value """

    opt_obj = optimizely.Optimizely(json.dumps(self.config_dict_with_features))
    mock_experiment = opt_obj.config.get_experiment_from_key('test_experiment')
    mock_variation = opt_obj.config.get_variation_from_id('test_experiment', '111129')
    with mock.patch('optimizely.decision_service.DecisionService.get_variation_for_feature',
                    return_value=decision_service.Decision(mock_experiment,
                                                           mock_variation,
                                                           decision_service.DECISION_SOURCE_EXPERIMENT)), \
         mock.patch('optimizely.project_config.ProjectConfig.get_typecast_value',
                    side_effect=ValueError()),\
         mock.patch.object(opt_obj, 'logger') as mock_client_logger:
      self.assertEqual(None, opt_obj.get_feature_variable_integer('test_feature_in_experiment', 'count', 'test_user'))

    mock_client_logger.error.assert_called_with('Unable to cast value. Returning None.')


class OptimizelyWithExceptionTest(base.BaseTest):
  def setUp(self):
    base.BaseTest.setUp(self)
    self.optimizely = optimizely.Optimizely(json.dumps(self.config_dict),
                                            error_handler=error_handler.RaiseExceptionErrorHandler)

  def test_activate__with_attributes__invalid_attributes(self):
    """ Test that activate raises exception if attributes are in invalid format. """

    self.assertRaisesRegexp(exceptions.InvalidAttributeException, enums.Errors.INVALID_ATTRIBUTE_FORMAT,
                            self.optimizely.activate, 'test_experiment', 'test_user', attributes='invalid')

  def test_track__with_attributes__invalid_attributes(self):
    """ Test that track raises exception if attributes are in invalid format. """

    self.assertRaisesRegexp(exceptions.InvalidAttributeException, enums.Errors.INVALID_ATTRIBUTE_FORMAT,
                            self.optimizely.track, 'test_event', 'test_user', attributes='invalid')

  def test_track__with_event_tag__invalid_event_tag(self):
    """ Test that track raises exception if event_tag is in invalid format. """

    self.assertRaisesRegexp(exceptions.InvalidEventTagException, enums.Errors.INVALID_EVENT_TAG_FORMAT,
                            self.optimizely.track, 'test_event', 'test_user', event_tags=4200)

  def test_get_variation__with_attributes__invalid_attributes(self):
    """ Test that get variation raises exception if attributes are in invalid format. """

    self.assertRaisesRegexp(exceptions.InvalidAttributeException, enums.Errors.INVALID_ATTRIBUTE_FORMAT,
                            self.optimizely.get_variation, 'test_experiment', 'test_user', attributes='invalid')


class OptimizelyWithLoggingTest(base.BaseTest):
  def setUp(self):
    base.BaseTest.setUp(self)
    self.optimizely = optimizely.Optimizely(
      json.dumps(self.config_dict),
      logger=logger.SimpleLogger()
    )
    self.project_config = self.optimizely.config

  def test_activate(self):
    """ Test that expected log messages are logged during activate. """

    variation_key = 'variation'
    experiment_key = 'test_experiment'
    user_id = 'test_user'

    with mock.patch('optimizely.decision_service.DecisionService.get_variation',
                    return_value=self.project_config.get_variation_from_id(
                      'test_experiment', '111129')), \
         mock.patch('time.time', return_value=42), \
         mock.patch('optimizely.event_dispatcher.EventDispatcher.dispatch_event'), \
         mock.patch.object(self.optimizely, 'logger') as mock_client_logging:
      self.assertEqual(variation_key, self.optimizely.activate(experiment_key, user_id))

    mock_client_logging.info.assert_called_once_with(
      'Activating user "test_user" in experiment "test_experiment".'
    )
    debug_message = mock_client_logging.debug.call_args_list[0][0][0]
    self.assertRegexpMatches(
      debug_message,
      'Dispatching impression event to URL https://logx.optimizely.com/v1/events with params'
    )

  def test_track(self):
    """ Test that expected log messages are logged during track. """

    user_id = 'test_user'
    event_key = 'test_event'
    mock_client_logger = mock.patch.object(self.optimizely, 'logger')
    mock_config_logger = mock.patch.object(self.optimizely.config, 'logger')
    mock_decision_logger = mock.patch.object(self.optimizely.decision_service, 'logger')
    with mock.patch('optimizely.helpers.audience.is_user_in_experiment',
                    return_value=False), \
         mock.patch('time.time', return_value=42), \
         mock.patch('optimizely.event_dispatcher.EventDispatcher.dispatch_event'), \
         mock_decision_logger as mock_decision_logging, \
         mock_config_logger as mock_config_logging, \
         mock_client_logger as mock_client_logging:
      self.optimizely.track(event_key, user_id)

    mock_config_logging.debug.assert_called_once_with(
      'User "test_user" is not in the forced variation map.'
    )
    mock_decision_logging.info.assert_called_once_with(
      'User "test_user" does not meet conditions to be in experiment "test_experiment".'
    )
    mock_client_logging.info.assert_has_calls([
      mock.call('Not tracking user "test_user" for experiment "test_experiment".'),
      mock.call('There are no valid experiments for event "test_event" to track.')
    ])

  def test_activate__experiment_not_running(self):
    """ Test that expected log messages are logged during activate when experiment is not running. """

    mock_client_logger = mock.patch.object(self.optimizely, 'logger')
    mock_decision_logger = mock.patch.object(self.optimizely.decision_service, 'logger')
    with mock_client_logger as mock_client_logging, \
        mock_decision_logger as mock_decision_logging, \
        mock.patch('optimizely.helpers.experiment.is_experiment_running',
                   return_value=False) as mock_is_experiment_running:
      self.optimizely.activate('test_experiment', 'test_user', attributes={'test_attribute': 'test_value'})

    mock_decision_logging.info.assert_called_once_with('Experiment "test_experiment" is not running.')
    mock_client_logging.info.assert_called_once_with('Not activating user "test_user".')
    mock_is_experiment_running.assert_called_once_with(self.project_config.get_experiment_from_key('test_experiment'))

  def test_activate__no_audience_match(self):
    """ Test that expected log messages are logged during activate when audience conditions are not met. """

    mock_client_logger = mock.patch.object(self.optimizely, 'logger')
    mock_config_logger = mock.patch.object(self.optimizely.config, 'logger')
    mock_decision_logger = mock.patch.object(self.optimizely.decision_service, 'logger')

    with mock_decision_logger as mock_decision_logging, \
         mock_config_logger as mock_config_logging, \
         mock_client_logger as mock_client_logging:
      self.optimizely.activate(
        'test_experiment',
        'test_user',
        attributes={'test_attribute': 'wrong_test_value'}
      )

    mock_config_logging.debug.assert_called_once_with(
      'User "test_user" is not in the forced variation map.'
    )
    mock_decision_logging.info.assert_called_once_with(
      'User "test_user" does not meet conditions to be in experiment "test_experiment".'
    )
    mock_client_logging.info.assert_called_once_with('Not activating user "test_user".')

  def test_activate__dispatch_raises_exception(self):
    """ Test that activate logs dispatch failure gracefully. """

    with mock.patch.object(self.optimizely, 'logger') as mock_client_logging, \
        mock.patch('optimizely.event_dispatcher.EventDispatcher.dispatch_event',
                   side_effect=Exception('Failed to send')):
      self.assertEqual('control', self.optimizely.activate('test_experiment', 'user_1'))

    mock_client_logging.exception.assert_called_once_with('Unable to dispatch impression event!')

  def test_track__invalid_attributes(self):
    """ Test that expected log messages are logged during track when attributes are in invalid format. """

    mock_logger = mock.patch.object(self.optimizely, 'logger')
    with mock_logger as mock_logging:
      self.optimizely.track('test_event', 'test_user', attributes='invalid')

    mock_logging.error.assert_called_once_with('Provided attributes are in an invalid format.')

  def test_track__invalid_event_tag(self):
    """ Test that expected log messages are logged during track when event_tag is in invalid format. """

    mock_client_logger = mock.patch.object(self.optimizely, 'logger')
    with mock_client_logger as mock_client_logging:
      self.optimizely.track('test_event', 'test_user', event_tags='4200')
      mock_client_logging.error.assert_called_once_with(
        'Provided event tags are in an invalid format.'
      )

    with mock_client_logger as mock_client_logging:
      self.optimizely.track('test_event', 'test_user', event_tags=4200)
      mock_client_logging.error.assert_called_once_with(
        'Provided event tags are in an invalid format.'
      )

  def test_track__dispatch_raises_exception(self):
    """ Test that track logs dispatch failure gracefully. """
    with mock.patch.object(self.optimizely, 'logger') as mock_client_logging, \
        mock.patch('optimizely.event_dispatcher.EventDispatcher.dispatch_event',
                   side_effect=Exception('Failed to send')):
      self.optimizely.track('test_event', 'user_1')

    mock_client_logging.exception.assert_called_once_with('Unable to dispatch conversion event!')

  def test_get_variation__invalid_attributes(self):
    """ Test that expected log messages are logged during get variation when attributes are in invalid format. """
    with mock.patch.object(self.optimizely, 'logger') as mock_client_logging:
      self.optimizely.get_variation('test_experiment', 'test_user', attributes='invalid')

    mock_client_logging.error.assert_called_once_with('Provided attributes are in an invalid format.')

  def test_get_variation__invalid_experiment_key(self):
    """ Test that None is returned and expected log messages are logged during get_variation \
    when exp_key is in invalid format. """

    with mock.patch('optimizely.logger.SimpleLogger.log') as mock_logging, \
         mock.patch('optimizely.helpers.validator.is_non_empty_string', return_value=False) as mock_validator:
      self.assertIsNone(self.optimizely.get_variation(99, 'test_user'))

    mock_validator.assert_any_call(99)
    mock_logging.assert_called_once_with(enums.LogLevels.ERROR, 'Provided "experiment_key" is in an invalid format.')

  def test_get_variation__invalid_user_id(self):
    """ Test that None is returned and expected log messages are logged during get_variation \
    when user_id is in invalid format. """

    with mock.patch('optimizely.logger.SimpleLogger.log') as mock_logging, \
         mock.patch('optimizely.helpers.validator.is_non_empty_string', side_effect=[True, False]) as mock_validator:
      self.assertIsNone(self.optimizely.get_variation('test_experiment', 99))

    mock_validator.assert_any_call(99)
    mock_logging.assert_called_once_with(enums.LogLevels.ERROR, 'Provided "user_id" is in an invalid format.')

  def test_activate__invalid_experiment_key(self):
    """ Test that None is returned and expected log messages are logged during activate \
    when exp_key is in invalid format. """

    with mock.patch('optimizely.logger.SimpleLogger.log') as mock_logging, \
         mock.patch('optimizely.helpers.validator.is_non_empty_string', return_value=False) as mock_validator:
      self.assertIsNone(self.optimizely.activate(99, 'test_user'))

    mock_validator.assert_any_call(99)

    mock_logging.assert_called_once_with(enums.LogLevels.ERROR, 'Provided "experiment_key" is in an invalid format.')

  def test_activate__invalid_user_id(self):
    """ Test that None is returned and expected log messages are logged during activate \
    when user_id is in invalid format. """

    with mock.patch('optimizely.logger.SimpleLogger.log') as mock_logging, \
         mock.patch('optimizely.helpers.validator.is_non_empty_string', side_effect=[True, False]) as mock_validator:
      self.assertIsNone(self.optimizely.activate('test_experiment', 99))

    mock_validator.assert_any_call(99)

    mock_logging.assert_called_once_with(enums.LogLevels.ERROR, 'Provided "user_id" is in an invalid format.')

  def test_activate__invalid_attributes(self):
    """ Test that expected log messages are logged during activate when attributes are in invalid format. """
    with mock.patch.object(self.optimizely, 'logger') as mock_client_logging:
      self.optimizely.activate('test_experiment', 'test_user', attributes='invalid')

    mock_client_logging.error.assert_called_once_with('Provided attributes are in an invalid format.')
    mock_client_logging.info.assert_called_once_with('Not activating user "test_user".')

  def test_get_variation__experiment_not_running(self):
    """ Test that expected log messages are logged during get variation when experiment is not running. """

    with mock.patch.object(self.optimizely.decision_service, 'logger') as mock_decision_logging, \
        mock.patch('optimizely.helpers.experiment.is_experiment_running',
                   return_value=False) as mock_is_experiment_running:
      self.optimizely.get_variation('test_experiment', 'test_user', attributes={'test_attribute': 'test_value'})

    mock_decision_logging.info.assert_called_once_with('Experiment "test_experiment" is not running.')
    mock_is_experiment_running.assert_called_once_with(self.project_config.get_experiment_from_key('test_experiment'))

  def test_get_variation__no_audience_match(self):
    """ Test that expected log messages are logged during get variation when audience conditions are not met. """

    experiment_key = 'test_experiment'
    user_id = 'test_user'

    mock_config_logger = mock.patch.object(self.optimizely.config, 'logger')
    mock_decision_logger = mock.patch.object(self.optimizely.decision_service, 'logger')
    with mock_decision_logger as mock_decision_logging, \
           mock_config_logger as mock_config_logging:
      self.optimizely.get_variation(
        experiment_key,
        user_id,
        attributes={'test_attribute': 'wrong_test_value'}
      )

    mock_config_logging.debug.assert_called_once_with(
      'User "test_user" is not in the forced variation map.'
    )
    mock_decision_logging.info.assert_called_once_with(
      'User "test_user" does not meet conditions to be in experiment "test_experiment".'
    )

  def test_get_variation__forced_bucketing(self):
    """ Test that the expected forced variation is called for a valid experiment and attributes """

    self.assertTrue(self.optimizely.set_forced_variation('test_experiment', 'test_user', 'variation'))
    self.assertEqual('variation', self.optimizely.get_forced_variation('test_experiment', 'test_user'))
    variation_key = self.optimizely.get_variation('test_experiment',
                                                  'test_user',
                                                  attributes={'test_attribute': 'test_value'})
    self.assertEqual('variation', variation_key)

  def test_get_variation__experiment_not_running__forced_bucketing(self):
    """ Test that the expected forced variation is called if an experiment is not running """

    with mock.patch('optimizely.helpers.experiment.is_experiment_running',
                    return_value=False) as mock_is_experiment_running:
      self.optimizely.set_forced_variation('test_experiment', 'test_user', 'variation')
      self.assertEqual('variation', self.optimizely.get_forced_variation('test_experiment', 'test_user'))
      variation_key = self.optimizely.get_variation('test_experiment',
                                                    'test_user',
                                                    attributes={'test_attribute': 'test_value'})
      self.assertIsNone(variation_key)
      mock_is_experiment_running.assert_called_once_with(self.project_config.get_experiment_from_key('test_experiment'))

  def test_get_variation__whitelisted_user_forced_bucketing(self):
    """ Test that the expected forced variation is called if a user is whitelisted """

    self.assertTrue(self.optimizely.set_forced_variation('group_exp_1', 'user_1', 'group_exp_1_variation'))
    forced_variation = self.optimizely.get_forced_variation('group_exp_1', 'user_1')
    self.assertEqual('group_exp_1_variation', forced_variation)
    variation_key = self.optimizely.get_variation('group_exp_1',
                                                  'user_1',
                                                  attributes={'test_attribute': 'test_value'})
    self.assertEqual('group_exp_1_variation', variation_key)

  def test_get_variation__user_profile__forced_bucketing(self):
    """ Test that the expected forced variation is called if a user profile exists """
    with mock.patch('optimizely.decision_service.DecisionService.get_stored_variation',
                    return_value=entities.Variation('111128', 'control')) as mock_get_stored_variation:
      self.assertTrue(self.optimizely.set_forced_variation('test_experiment', 'test_user', 'variation'))
      self.assertEqual('variation', self.optimizely.get_forced_variation('test_experiment', 'test_user'))
      variation_key = self.optimizely.get_variation('test_experiment',
                                                    'test_user',
                                                    attributes={'test_attribute': 'test_value'})
      self.assertEqual('variation', variation_key)

  def test_get_variation__invalid_attributes__forced_bucketing(self):
    """ Test that the expected forced variation is called if the user does not pass audience evaluation """

    self.assertTrue(self.optimizely.set_forced_variation('test_experiment', 'test_user', 'variation'))
    self.assertEqual('variation', self.optimizely.get_forced_variation('test_experiment', 'test_user'))
    variation_key = self.optimizely.get_variation('test_experiment',
                                                  'test_user',
                                                  attributes={'test_attribute': 'test_value_invalid'})
    self.assertEqual('variation', variation_key)<|MERGE_RESOLUTION|>--- conflicted
+++ resolved
@@ -1176,38 +1176,24 @@
 
     opt_obj = optimizely.Optimizely(json.dumps(self.config_dict_with_features))
 
-<<<<<<< HEAD
     with mock.patch('optimizely.logger.NoOpLogger.log') as mock_logger,\
          mock.patch('optimizely.helpers.validator.is_non_empty_string', return_value=False) as mock_validator:
       self.assertFalse(opt_obj.is_feature_enabled(None, 'test_user'))
 
     mock_validator.assert_any_call(None)
     mock_logger.assert_called_once_with(enums.LogLevels.ERROR, 'Provided "feature_key" is in an invalid format.')
-=======
-    with mock.patch.object(opt_obj, 'logger') as mock_client_logging:
-      self.assertFalse(opt_obj.is_feature_enabled(None, 'test_user'))
-
-    mock_client_logging.error.assert_called_once_with(enums.Errors.NONE_FEATURE_KEY_PARAMETER)
->>>>>>> 29515faa
 
   def test_is_feature_enabled__returns_false_for_invalid_user_id(self):
     """ Test that is_feature_enabled returns false if the provided user ID is invalid. """
 
     opt_obj = optimizely.Optimizely(json.dumps(self.config_dict_with_features))
 
-<<<<<<< HEAD
     with mock.patch('optimizely.logger.NoOpLogger.log') as mock_logger,\
          mock.patch('optimizely.helpers.validator.is_non_empty_string', side_effect=[True, False]) as mock_validator:
       self.assertFalse(opt_obj.is_feature_enabled('feature_key', 1.2))
 
     mock_validator.assert_any_call(1.2)
     mock_logger.assert_called_once_with(enums.LogLevels.ERROR, 'Provided "user_id" is in an invalid format.')
-=======
-    with mock.patch.object(opt_obj, 'logger') as mock_client_logging:
-      self.assertFalse(opt_obj.is_feature_enabled('feature_key', None))
-
-    mock_client_logging.error.assert_called_once_with(enums.Errors.NONE_USER_ID_PARAMETER)
->>>>>>> 29515faa
 
   def test_is_feature_enabled__returns_false_for_invalid_feature(self):
     """ Test that the feature is not enabled for the user if the provided feature key is invalid. """
@@ -1215,7 +1201,7 @@
     opt_obj = optimizely.Optimizely(json.dumps(self.config_dict_with_features))
 
     with mock.patch('optimizely.decision_service.DecisionService.get_variation_for_feature') as mock_decision, \
-      mock.patch('optimizely.event_dispatcher.EventDispatcher.dispatch_event') as mock_dispatch_event:
+        mock.patch('optimizely.event_dispatcher.EventDispatcher.dispatch_event') as mock_dispatch_event:
       self.assertFalse(opt_obj.is_feature_enabled('invalid_feature', 'user1'))
 
     self.assertFalse(mock_decision.called)
