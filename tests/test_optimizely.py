# Copyright 2016-2019, Optimizely
# Licensed under the Apache License, Version 2.0 (the "License");
# you may not use this file except in compliance with the License.
# You may obtain a copy of the License at
#
# http://www.apache.org/licenses/LICENSE-2.0
#
# Unless required by applicable law or agreed to in writing, software
# distributed under the License is distributed on an "AS IS" BASIS,
# WITHOUT WARRANTIES OR CONDITIONS OF ANY KIND, either express or implied.
# See the License for the specific language governing permissions and
# limitations under the License.

import json
import mock
from operator import itemgetter

from optimizely import config_manager
from optimizely import decision_service
from optimizely import entities
from optimizely import error_handler
from optimizely import event_builder
from optimizely import exceptions
from optimizely import logger
from optimizely import optimizely
from optimizely import project_config
from optimizely import version
from optimizely.helpers import enums
from . import base


class OptimizelyTest(base.BaseTest):

  strTest = None

  try:
    isinstance("test", basestring)  # attempt to evaluate basestring

    _expected_notification_failure = 'Problem calling notify callback.'

    def isstr(self, s):
      return isinstance(s, basestring)

    strTest = isstr

  except NameError:

    def isstr(self, s):
      return isinstance(s, str)
    strTest = isstr

  def _validate_event_object(self, event_obj, expected_url, expected_params, expected_verb, expected_headers):
    """ Helper method to validate properties of the event object. """

    self.assertEqual(expected_url, event_obj.url)

    expected_params['visitors'][0]['attributes'] = \
      sorted(expected_params['visitors'][0]['attributes'], key=itemgetter('key'))
    event_obj.params['visitors'][0]['attributes'] = \
      sorted(event_obj.params['visitors'][0]['attributes'], key=itemgetter('key'))
    self.assertEqual(expected_params, event_obj.params)
    self.assertEqual(expected_verb, event_obj.http_verb)
    self.assertEqual(expected_headers, event_obj.headers)

  def _validate_event_object_event_tags(self, event_obj, expected_event_metric_params, expected_event_features_params):
    """ Helper method to validate properties of the event object related to event tags. """

    # get event metrics from the created event object
    event_metrics = event_obj.params['visitors'][0]['snapshots'][0]['events'][0]['tags']
    self.assertEqual(expected_event_metric_params, event_metrics)

    # get event features from the created event object
    event_features = event_obj.params['visitors'][0]['attributes'][0]
    self.assertEqual(expected_event_features_params, event_features)

  def test_init__invalid_datafile__logs_error(self):
    """ Test that invalid datafile logs error on init. """

    mock_client_logger = mock.MagicMock()
    with mock.patch('optimizely.logger.reset_logger', return_value=mock_client_logger):
      opt_obj = optimizely.Optimizely('invalid_datafile')

    mock_client_logger.error.assert_called_once_with('Provided "datafile" is in an invalid format.')
    self.assertIsNone(opt_obj.config_manager.get_config())

  def test_init__null_datafile__logs_error(self):
    """ Test that null datafile logs error on init. """

    mock_client_logger = mock.MagicMock()
    with mock.patch('optimizely.logger.reset_logger', return_value=mock_client_logger):
      opt_obj = optimizely.Optimizely(None)

    mock_client_logger.error.assert_called_once_with('Provided "datafile" is in an invalid format.')
    self.assertIsNone(opt_obj.config_manager.get_config())

  def test_init__empty_datafile__logs_error(self):
    """ Test that empty datafile logs error on init. """

    mock_client_logger = mock.MagicMock()
    with mock.patch('optimizely.logger.reset_logger', return_value=mock_client_logger):
      opt_obj = optimizely.Optimizely("")

    mock_client_logger.error.assert_called_once_with('Provided "datafile" is in an invalid format.')
    self.assertIsNone(opt_obj.config_manager.get_config())

  def test_init__invalid_config_manager__logs_error(self):
    """ Test that invalid config_manager logs error on init. """

    class InvalidConfigManager(object):
      pass

    mock_client_logger = mock.MagicMock()
    with mock.patch('optimizely.logger.reset_logger', return_value=mock_client_logger):
      opt_obj = optimizely.Optimizely(json.dumps(self.config_dict), config_manager=InvalidConfigManager())

    mock_client_logger.exception.assert_called_once_with('Provided "config_manager" is in an invalid format.')
    self.assertFalse(opt_obj.is_valid)

  def test_init__invalid_event_dispatcher__logs_error(self):
    """ Test that invalid event_dispatcher logs error on init. """

    class InvalidDispatcher(object):
      pass

    mock_client_logger = mock.MagicMock()
    with mock.patch('optimizely.logger.reset_logger', return_value=mock_client_logger):
      opt_obj = optimizely.Optimizely(json.dumps(self.config_dict), event_dispatcher=InvalidDispatcher)

    mock_client_logger.exception.assert_called_once_with('Provided "event_dispatcher" is in an invalid format.')
    self.assertFalse(opt_obj.is_valid)

  def test_init__invalid_logger__logs_error(self):
    """ Test that invalid logger logs error on init. """

    class InvalidLogger(object):
      pass

    mock_client_logger = mock.MagicMock()
    with mock.patch('optimizely.logger.reset_logger', return_value=mock_client_logger):
      opt_obj = optimizely.Optimizely(json.dumps(self.config_dict), logger=InvalidLogger)

    mock_client_logger.exception.assert_called_once_with('Provided "logger" is in an invalid format.')
    self.assertFalse(opt_obj.is_valid)

  def test_init__invalid_error_handler__logs_error(self):
    """ Test that invalid error_handler logs error on init. """

    class InvalidErrorHandler(object):
      pass

    mock_client_logger = mock.MagicMock()
    with mock.patch('optimizely.logger.reset_logger', return_value=mock_client_logger):
      opt_obj = optimizely.Optimizely(json.dumps(self.config_dict), error_handler=InvalidErrorHandler)

    mock_client_logger.exception.assert_called_once_with('Provided "error_handler" is in an invalid format.')
    self.assertFalse(opt_obj.is_valid)

  def test_init__invalid_notification_center__logs_error(self):
    """ Test that invalid notification_center logs error on init. """

    class InvalidNotificationCenter(object):
      pass

    mock_client_logger = mock.MagicMock()
    with mock.patch('optimizely.logger.reset_logger', return_value=mock_client_logger):
      opt_obj = optimizely.Optimizely(json.dumps(self.config_dict), notification_center=InvalidNotificationCenter())

    mock_client_logger.exception.assert_called_once_with('Provided "notification_center" is in an invalid format.')
    self.assertFalse(opt_obj.is_valid)

  def test_init__unsupported_datafile_version__logs_error(self):
    """ Test that datafile with unsupported version logs error on init. """

    mock_client_logger = mock.MagicMock()
    with mock.patch('optimizely.logger.reset_logger', return_value=mock_client_logger),\
      mock.patch('optimizely.error_handler.NoOpErrorHandler.handle_error') as mock_error_handler:
      opt_obj = optimizely.Optimizely(json.dumps(self.config_dict_with_unsupported_version))

    mock_client_logger.error.assert_called_once_with(
      'This version of the Python SDK does not support the given datafile version: "5".'
    )

    args, kwargs = mock_error_handler.call_args
    self.assertIsInstance(args[0], exceptions.UnsupportedDatafileVersionException)
    self.assertEqual(args[0].args[0],
                     'This version of the Python SDK does not support the given datafile version: "5".')
    self.assertIsNone(opt_obj.config_manager.get_config())

  def test_init_with_supported_datafile_version(self):
    """ Test that datafile with supported version works as expected. """

    self.assertTrue(self.config_dict['version'] in project_config.SUPPORTED_VERSIONS)

    mock_client_logger = mock.MagicMock()
    with mock.patch('optimizely.logger.reset_logger', return_value=mock_client_logger):
      opt_obj = optimizely.Optimizely(json.dumps(self.config_dict))

    mock_client_logger.exception.assert_not_called()
    self.assertTrue(opt_obj.is_valid)

  def test_init__datafile_only(self):
    """ Test that if only datafile is provided then StaticConfigManager is used. """

    opt_obj = optimizely.Optimizely(datafile=json.dumps(self.config_dict))
    self.assertIs(type(opt_obj.config_manager), config_manager.StaticConfigManager)

  def test_init__sdk_key_only(self):
    """ Test that if only sdk_key is provided then PollingConfigManager is used. """

    with mock.patch('optimizely.config_manager.PollingConfigManager._set_config'), \
      mock.patch('threading.Thread.start'):
      opt_obj = optimizely.Optimizely(sdk_key='test_sdk_key')

    self.assertIs(type(opt_obj.config_manager), config_manager.PollingConfigManager)

  def test_init__sdk_key_and_datafile(self):
    """ Test that if both sdk_key and datafile is provided then PollingConfigManager is used. """

    with mock.patch('optimizely.config_manager.PollingConfigManager._set_config'), \
      mock.patch('threading.Thread.start'):
      opt_obj = optimizely.Optimizely(datafile=json.dumps(self.config_dict), sdk_key='test_sdk_key')

    self.assertIs(type(opt_obj.config_manager), config_manager.PollingConfigManager)

  def test_invalid_json_raises_schema_validation_off(self):
    """ Test that invalid JSON logs error if schema validation is turned off. """

    # Not  JSON
    mock_client_logger = mock.MagicMock()
    with mock.patch('optimizely.logger.reset_logger', return_value=mock_client_logger),\
      mock.patch('optimizely.error_handler.NoOpErrorHandler.handle_error') as mock_error_handler:
      opt_obj = optimizely.Optimizely('invalid_json', skip_json_validation=True)

    mock_client_logger.error.assert_called_once_with('Provided "datafile" is in an invalid format.')
    args, kwargs = mock_error_handler.call_args
    self.assertIsInstance(args[0], exceptions.InvalidInputException)
    self.assertEqual(args[0].args[0],
                     'Provided "datafile" is in an invalid format.')
    self.assertIsNone(opt_obj.config_manager.get_config())

    mock_client_logger.reset_mock()
    mock_error_handler.reset_mock()

    # JSON having valid version, but entities have invalid format
    with mock.patch('optimizely.logger.reset_logger', return_value=mock_client_logger),\
      mock.patch('optimizely.error_handler.NoOpErrorHandler.handle_error') as mock_error_handler:
      opt_obj = optimizely.Optimizely({'version': '2', 'events': 'invalid_value', 'experiments': 'invalid_value'},
                                      skip_json_validation=True)

    mock_client_logger.error.assert_called_once_with('Provided "datafile" is in an invalid format.')
    args, kwargs = mock_error_handler.call_args
    self.assertIsInstance(args[0], exceptions.InvalidInputException)
    self.assertEqual(args[0].args[0],
                     'Provided "datafile" is in an invalid format.')
    self.assertIsNone(opt_obj.config_manager.get_config())

  def test_activate(self):
    """ Test that activate calls dispatch_event with right params and returns expected variation. """

    with mock.patch(
        'optimizely.decision_service.DecisionService.get_variation',
        return_value=self.project_config.get_variation_from_id('test_experiment', '111129')) as mock_decision, \
      mock.patch('time.time', return_value=42), \
      mock.patch('uuid.uuid4', return_value='a68cf1ad-0393-4e18-af87-efe8f01a7c9c'), \
      mock.patch('optimizely.event_dispatcher.EventDispatcher.dispatch_event') as mock_dispatch_event:
      self.assertEqual('variation', self.optimizely.activate('test_experiment', 'test_user'))

    expected_params = {
      'account_id': '12001',
      'project_id': '111001',
      'visitors': [{
        'visitor_id': 'test_user',
        'attributes': [],
        'snapshots': [{
          'decisions': [{
            'variation_id': '111129',
            'experiment_id': '111127',
            'campaign_id': '111182'
          }],
          'events': [{
            'timestamp': 42000,
            'entity_id': '111182',
            'uuid': 'a68cf1ad-0393-4e18-af87-efe8f01a7c9c',
            'key': 'campaign_activated',
          }]
        }]
      }],
      'client_version': version.__version__,
      'client_name': 'python-sdk',
      'enrich_decisions': True,
      'anonymize_ip': False,
      'revision': '42'
    }
    mock_decision.assert_called_once_with(
      self.project_config, self.project_config.get_experiment_from_key('test_experiment'), 'test_user', None
    )
    self.assertEqual(1, mock_dispatch_event.call_count)
    self._validate_event_object(mock_dispatch_event.call_args[0][0], 'https://logx.optimizely.com/v1/events',
                                expected_params, 'POST', {'Content-Type': 'application/json'})

  def test_add_activate_remove_clear_listener(self):
    callbackhit = [False]
    """ Test adding a listener activate passes correctly and gets called"""
    def on_activate(experiment, user_id, attributes, variation, event):
      self.assertTrue(isinstance(experiment, entities.Experiment))
      self.assertTrue(self.strTest(user_id))
      if attributes is not None:
        self.assertTrue(isinstance(attributes, dict))
      self.assertTrue(isinstance(variation, entities.Variation))
      self.assertTrue(isinstance(event, event_builder.Event))
      print("Activated experiment {0}".format(experiment.key))
      callbackhit[0] = True

    notification_id = self.optimizely.notification_center.add_notification_listener(
      enums.NotificationTypes.ACTIVATE, on_activate
    )
    with mock.patch(
        'optimizely.decision_service.DecisionService.get_variation',
        return_value=self.project_config.get_variation_from_id('test_experiment', '111129')), \
         mock.patch('optimizely.event_dispatcher.EventDispatcher.dispatch_event'):
      self.assertEqual('variation', self.optimizely.activate('test_experiment', 'test_user'))

    self.assertEqual(True, callbackhit[0])
    self.optimizely.notification_center.remove_notification_listener(notification_id)
    self.assertEqual(0,
                     len(self.optimizely.notification_center.notification_listeners[enums.NotificationTypes.ACTIVATE]))
    self.optimizely.notification_center.clear_all_notifications()
    self.assertEqual(0,
                     len(self.optimizely.notification_center.notification_listeners[enums.NotificationTypes.ACTIVATE]))

  def test_add_track_remove_clear_listener(self):
    """ Test adding a listener tract passes correctly and gets called"""
    callback_hit = [False]

    def on_track(event_key, user_id, attributes, event_tags, event):
      self.assertTrue(self.strTest(event_key))
      self.assertTrue(self.strTest(user_id))
      if attributes is not None:
        self.assertTrue(isinstance(attributes, dict))
      if event_tags is not None:
        self.assertTrue(isinstance(event_tags, dict))
      self.assertTrue(isinstance(event, event_builder.Event))
      print('Track event with event_key={0}'.format(event_key))
      callback_hit[0] = True

    note_id = self.optimizely.notification_center.add_notification_listener(
      enums.NotificationTypes.TRACK, on_track)

    with mock.patch(
        'optimizely.decision_service.DecisionService.get_variation',
        return_value=self.project_config.get_variation_from_id('test_experiment', '111129')), \
         mock.patch('optimizely.event_dispatcher.EventDispatcher.dispatch_event'):
      self.optimizely.track('test_event', 'test_user')

    self.assertEqual(True, callback_hit[0])

    self.assertEqual(1, len(self.optimizely.notification_center.notification_listeners[enums.NotificationTypes.TRACK]))
    self.optimizely.notification_center.remove_notification_listener(note_id)
    self.assertEqual(0, len(self.optimizely.notification_center.notification_listeners[enums.NotificationTypes.TRACK]))
    self.optimizely.notification_center.clear_all_notifications()
    self.assertEqual(0, len(self.optimizely.notification_center.notification_listeners[enums.NotificationTypes.TRACK]))

  def test_activate_and_decision_listener(self):
    """ Test that activate calls broadcast activate and decision with proper parameters. """

    with mock.patch(
        'optimizely.decision_service.DecisionService.get_variation',
        return_value=self.project_config.get_variation_from_id('test_experiment', '111129')), \
      mock.patch('optimizely.event_dispatcher.EventDispatcher.dispatch_event') as mock_dispatch, \
      mock.patch('optimizely.notification_center.NotificationCenter.send_notifications') as mock_broadcast:
      self.assertEqual('variation', self.optimizely.activate('test_experiment', 'test_user'))

    self.assertEqual(mock_broadcast.call_count, 2)

    mock_broadcast.assert_has_calls([
      mock.call(
        enums.NotificationTypes.DECISION,
        'ab-test',
        'test_user',
        {},
        {
          'experiment_key': 'test_experiment',
          'variation_key': 'variation'
        }
      ),
      mock.call(
        enums.NotificationTypes.ACTIVATE,
        self.project_config.get_experiment_from_key('test_experiment'),
        'test_user', None,
        self.project_config.get_variation_from_id('test_experiment', '111129'),
        mock_dispatch.call_args[0][0]
      )
    ])

  def test_activate_and_decision_listener_with_attr(self):
    """ Test that activate calls broadcast activate and decision with proper parameters. """

    with mock.patch(
        'optimizely.decision_service.DecisionService.get_variation',
        return_value=self.project_config.get_variation_from_id('test_experiment', '111129')), \
      mock.patch('optimizely.event_dispatcher.EventDispatcher.dispatch_event') as mock_dispatch, \
      mock.patch('optimizely.notification_center.NotificationCenter.send_notifications') as mock_broadcast:
      self.assertEqual('variation',
                       self.optimizely.activate('test_experiment', 'test_user', {'test_attribute': 'test_value'}))

    self.assertEqual(mock_broadcast.call_count, 2)

    mock_broadcast.assert_has_calls([
      mock.call(
        enums.NotificationTypes.DECISION,
        'ab-test',
        'test_user',
        {'test_attribute': 'test_value'},
        {
          'experiment_key': 'test_experiment',
          'variation_key': 'variation'
        }
      ),
      mock.call(
        enums.NotificationTypes.ACTIVATE,
        self.project_config.get_experiment_from_key('test_experiment'),
        'test_user', {'test_attribute': 'test_value'},
        self.project_config.get_variation_from_id('test_experiment', '111129'),
        mock_dispatch.call_args[0][0]
      )
    ])

  def test_decision_listener__user_not_in_experiment(self):
    """ Test that activate calls broadcast decision with variation_key 'None' \
    when user not in experiment. """

    with mock.patch(
        'optimizely.decision_service.DecisionService.get_variation',
        return_value=None), \
      mock.patch('optimizely.event_dispatcher.EventDispatcher.dispatch_event'), \
      mock.patch('optimizely.notification_center.NotificationCenter.send_notifications') as mock_broadcast_decision:
      self.assertEqual(None, self.optimizely.activate('test_experiment', 'test_user'))

    mock_broadcast_decision.assert_called_once_with(
      enums.NotificationTypes.DECISION,
      'ab-test',
      'test_user',
      {},
      {
        'experiment_key': 'test_experiment',
        'variation_key': None
      }
     )

  def test_track_listener(self):
    """ Test that track calls notification broadcaster. """

    with mock.patch('optimizely.decision_service.DecisionService.get_variation',
                    return_value=self.project_config.get_variation_from_id(
                      'test_experiment', '111128'
                    )), \
      mock.patch('optimizely.event_dispatcher.EventDispatcher.dispatch_event') as mock_dispatch, \
      mock.patch('optimizely.notification_center.NotificationCenter.send_notifications') as mock_event_tracked:
      self.optimizely.track('test_event', 'test_user')

      mock_event_tracked.assert_called_once_with(enums.NotificationTypes.TRACK, "test_event",
                                                 'test_user', None, None, mock_dispatch.call_args[0][0])

  def test_track_listener_with_attr(self):
    """ Test that track calls notification broadcaster. """

    with mock.patch('optimizely.decision_service.DecisionService.get_variation',
                    return_value=self.project_config.get_variation_from_id(
                      'test_experiment', '111128'
                    )), \
      mock.patch('optimizely.event_dispatcher.EventDispatcher.dispatch_event') as mock_dispatch, \
      mock.patch('optimizely.notification_center.NotificationCenter.send_notifications') as mock_event_tracked:
      self.optimizely.track('test_event', 'test_user', attributes={'test_attribute': 'test_value'})

      mock_event_tracked.assert_called_once_with(enums.NotificationTypes.TRACK, "test_event", 'test_user',
                                                 {'test_attribute': 'test_value'},
                                                 None, mock_dispatch.call_args[0][0])

  def test_track_listener_with_attr_with_event_tags(self):
    """ Test that track calls notification broadcaster. """

    with mock.patch('optimizely.decision_service.DecisionService.get_variation',
                    return_value=self.project_config.get_variation_from_id(
                      'test_experiment', '111128'
                    )), \
      mock.patch('optimizely.event_dispatcher.EventDispatcher.dispatch_event') as mock_dispatch, \
      mock.patch('optimizely.notification_center.NotificationCenter.send_notifications') as mock_event_tracked:
      self.optimizely.track('test_event', 'test_user', attributes={'test_attribute': 'test_value'},
                            event_tags={'value': 1.234, 'non-revenue': 'abc'})

      mock_event_tracked.assert_called_once_with(enums.NotificationTypes.TRACK, "test_event", 'test_user',
                                                 {'test_attribute': 'test_value'},
                                                 {'value': 1.234, 'non-revenue': 'abc'},
                                                 mock_dispatch.call_args[0][0])

  def test_is_feature_enabled__callback_listener(self):
    """ Test that the feature is enabled for the user if bucketed into variation of an experiment.
    Also confirm that impression event is dispatched. """

    opt_obj = optimizely.Optimizely(json.dumps(self.config_dict_with_features))
    project_config = opt_obj.config_manager.get_config()
    feature = project_config.get_feature_from_key('test_feature_in_experiment')

    access_callback = [False]

    def on_activate(experiment, user_id, attributes, variation, event):
      access_callback[0] = True

    opt_obj.notification_center.add_notification_listener(enums.NotificationTypes.ACTIVATE, on_activate)

    mock_experiment = project_config.get_experiment_from_key('test_experiment')
    mock_variation = project_config.get_variation_from_id('test_experiment', '111129')

    with mock.patch('optimizely.decision_service.DecisionService.get_variation_for_feature',
                    return_value=decision_service.Decision(
                      mock_experiment,
                      mock_variation,
                      enums.DecisionSources.FEATURE_TEST
                    )) as mock_decision, \
      mock.patch('optimizely.event_dispatcher.EventDispatcher.dispatch_event'), \
      mock.patch('uuid.uuid4', return_value='a68cf1ad-0393-4e18-af87-efe8f01a7c9c'), \
      mock.patch('time.time', return_value=42):
      self.assertTrue(opt_obj.is_feature_enabled('test_feature_in_experiment', 'test_user'))

    mock_decision.assert_called_once_with(opt_obj.config_manager.get_config(), feature, 'test_user', None)
    self.assertTrue(access_callback[0])

  def test_is_feature_enabled_rollout_callback_listener(self):
    """ Test that the feature is enabled for the user if bucketed into variation of a rollout.
    Also confirm that no impression event is dispatched. """

    opt_obj = optimizely.Optimizely(json.dumps(self.config_dict_with_features))
    project_config = opt_obj.config_manager.get_config()
    feature = project_config.get_feature_from_key('test_feature_in_experiment')

    access_callback = [False]

    def on_activate(experiment, user_id, attributes, variation, event):
      access_callback[0] = True

    opt_obj.notification_center.add_notification_listener(enums.NotificationTypes.ACTIVATE, on_activate)

    mock_experiment = project_config.get_experiment_from_key('test_experiment')
    mock_variation = project_config.get_variation_from_id('test_experiment', '111129')
    with mock.patch('optimizely.decision_service.DecisionService.get_variation_for_feature',
                    return_value=decision_service.Decision(
                      mock_experiment,
                      mock_variation,
                      enums.DecisionSources.ROLLOUT
                    )) as mock_decision, \
      mock.patch('optimizely.event_dispatcher.EventDispatcher.dispatch_event') as mock_dispatch_event, \
      mock.patch('uuid.uuid4', return_value='a68cf1ad-0393-4e18-af87-efe8f01a7c9c'), \
      mock.patch('time.time', return_value=42):
      self.assertTrue(opt_obj.is_feature_enabled('test_feature_in_experiment', 'test_user'))

    mock_decision.assert_called_once_with(project_config, feature, 'test_user', None)

    # Check that impression event is not sent
    self.assertEqual(0, mock_dispatch_event.call_count)
    self.assertEqual(False, access_callback[0])

  def test_activate__with_attributes__audience_match(self):
    """ Test that activate calls dispatch_event with right params and returns expected
    variation when attributes are provided and audience conditions are met. """

    with mock.patch(
        'optimizely.decision_service.DecisionService.get_variation',
        return_value=self.project_config.get_variation_from_id('test_experiment', '111129')) \
        as mock_get_variation, \
      mock.patch('time.time', return_value=42), \
      mock.patch('uuid.uuid4', return_value='a68cf1ad-0393-4e18-af87-efe8f01a7c9c'), \
      mock.patch('optimizely.event_dispatcher.EventDispatcher.dispatch_event') as mock_dispatch_event:
      self.assertEqual('variation', self.optimizely.activate('test_experiment', 'test_user',
                                                             {'test_attribute': 'test_value'}))
    expected_params = {
      'account_id': '12001',
      'project_id': '111001',
      'visitors': [{
        'visitor_id': 'test_user',
        'attributes': [{
          'type': 'custom',
          'value': 'test_value',
          'entity_id': '111094',
          'key': 'test_attribute'
        }],
        'snapshots': [{
          'decisions': [{
            'variation_id': '111129',
            'experiment_id': '111127',
            'campaign_id': '111182'
          }],
          'events': [{
            'timestamp': 42000,
            'entity_id': '111182',
            'uuid': 'a68cf1ad-0393-4e18-af87-efe8f01a7c9c',
            'key': 'campaign_activated',
          }]
        }]
      }],
      'client_version': version.__version__,
      'client_name': 'python-sdk',
      'enrich_decisions': True,
      'anonymize_ip': False,
      'revision': '42'
    }
    mock_get_variation.assert_called_once_with(self.project_config,
                                               self.project_config.get_experiment_from_key('test_experiment'),
                                               'test_user', {'test_attribute': 'test_value'})
    self.assertEqual(1, mock_dispatch_event.call_count)
    self._validate_event_object(mock_dispatch_event.call_args[0][0], 'https://logx.optimizely.com/v1/events',
                                expected_params, 'POST', {'Content-Type': 'application/json'})

  def test_activate__with_attributes_of_different_types(self):
    """ Test that activate calls dispatch_event with right params and returns expected
    variation when different types of attributes are provided and audience conditions are met. """

    with mock.patch(
        'optimizely.bucketer.Bucketer.bucket',
        return_value=self.project_config.get_variation_from_id('test_experiment', '111129')) \
        as mock_bucket, \
      mock.patch('time.time', return_value=42), \
      mock.patch('uuid.uuid4', return_value='a68cf1ad-0393-4e18-af87-efe8f01a7c9c'), \
      mock.patch('optimizely.event_dispatcher.EventDispatcher.dispatch_event') as mock_dispatch_event:

      attributes = {
          'test_attribute': 'test_value_1',
          'boolean_key': False,
          'integer_key': 0,
          'double_key': 0.0
        }

      self.assertEqual('variation', self.optimizely.activate('test_experiment', 'test_user', attributes))

    expected_params = {
      'account_id': '12001',
      'project_id': '111001',
      'visitors': [{
        'visitor_id': 'test_user',
        'attributes': [{
          'type': 'custom',
          'value': False,
          'entity_id': '111196',
          'key': 'boolean_key'
        }, {
          'type': 'custom',
          'value': 0.0,
          'entity_id': '111198',
          'key': 'double_key'
        }, {
          'type': 'custom',
          'value': 0,
          'entity_id': '111197',
          'key': 'integer_key'
        }, {
          'type': 'custom',
          'value': 'test_value_1',
          'entity_id': '111094',
          'key': 'test_attribute'
        }],
        'snapshots': [{
          'decisions': [{
            'variation_id': '111129',
            'experiment_id': '111127',
            'campaign_id': '111182'
          }],
          'events': [{
            'timestamp': 42000,
            'entity_id': '111182',
            'uuid': 'a68cf1ad-0393-4e18-af87-efe8f01a7c9c',
            'key': 'campaign_activated',
          }]
        }]
      }],
      'client_version': version.__version__,
      'client_name': 'python-sdk',
      'enrich_decisions': True,
      'anonymize_ip': False,
      'revision': '42'
    }

    mock_bucket.assert_called_once_with(
      self.project_config, self.project_config.get_experiment_from_key('test_experiment'), 'test_user', 'test_user'
    )
    self.assertEqual(1, mock_dispatch_event.call_count)
    self._validate_event_object(mock_dispatch_event.call_args[0][0], 'https://logx.optimizely.com/v1/events',
                                expected_params, 'POST', {'Content-Type': 'application/json'})

  def test_activate__with_attributes__typed_audience_match(self):
    """ Test that activate calls dispatch_event with right params and returns expected
    variation when attributes are provided and typed audience conditions are met. """
    opt_obj = optimizely.Optimizely(json.dumps(self.config_dict_with_typed_audiences))

    with mock.patch('optimizely.event_dispatcher.EventDispatcher.dispatch_event') as mock_dispatch_event:
        # Should be included via exact match string audience with id '3468206642'
      self.assertEqual('A', opt_obj.activate('typed_audience_experiment', 'test_user',
                                                           {'house': 'Gryffindor'}))
    expected_attr = {
        'type': 'custom',
        'value': 'Gryffindor',
        'entity_id': '594015',
        'key': 'house'
      }

    self.assertTrue(
      expected_attr in mock_dispatch_event.call_args[0][0].params['visitors'][0]['attributes']
    )

    mock_dispatch_event.reset()

    with mock.patch('optimizely.event_dispatcher.EventDispatcher.dispatch_event') as mock_dispatch_event:
      # Should be included via exact match number audience with id '3468206646'
      self.assertEqual('A', opt_obj.activate('typed_audience_experiment', 'test_user',
                                                           {'lasers': 45.5}))
    expected_attr = {
        'type': 'custom',
        'value': 45.5,
        'entity_id': '594016',
        'key': 'lasers'
      }

    self.assertTrue(
      expected_attr in mock_dispatch_event.call_args[0][0].params['visitors'][0]['attributes']
    )

  def test_activate__with_attributes__typed_audience_mismatch(self):
    """ Test that activate returns None when typed audience conditions do not match. """
    opt_obj = optimizely.Optimizely(json.dumps(self.config_dict_with_typed_audiences))

    with mock.patch('optimizely.event_dispatcher.EventDispatcher.dispatch_event') as mock_dispatch_event:
      self.assertIsNone(opt_obj.activate('typed_audience_experiment', 'test_user',
                                                           {'house': 'Hufflepuff'}))
    self.assertEqual(0, mock_dispatch_event.call_count)

  def test_activate__with_attributes__complex_audience_match(self):
    """ Test that activate calls dispatch_event with right params and returns expected
    variation when attributes are provided and complex audience conditions are met. """

    opt_obj = optimizely.Optimizely(json.dumps(self.config_dict_with_typed_audiences))

    with mock.patch('optimizely.event_dispatcher.EventDispatcher.dispatch_event') as mock_dispatch_event:
       # Should be included via substring match string audience with id '3988293898', and
       # exact match number audience with id '3468206646'
      user_attr = {'house': 'Welcome to Slytherin!', 'lasers': 45.5}
      self.assertEqual('A', opt_obj.activate('audience_combinations_experiment', 'test_user', user_attr))

    expected_attr_1 = {
        'type': 'custom',
        'value': 'Welcome to Slytherin!',
        'entity_id': '594015',
        'key': 'house'
      }

    expected_attr_2 = {
        'type': 'custom',
        'value': 45.5,
        'entity_id': '594016',
        'key': 'lasers'
      }

    self.assertTrue(
      expected_attr_1 in mock_dispatch_event.call_args[0][0].params['visitors'][0]['attributes']
    )

    self.assertTrue(
      expected_attr_2 in mock_dispatch_event.call_args[0][0].params['visitors'][0]['attributes']
    )

  def test_activate__with_attributes__complex_audience_mismatch(self):
    """ Test that activate returns None when complex audience conditions do not match. """
    opt_obj = optimizely.Optimizely(json.dumps(self.config_dict_with_typed_audiences))

    with mock.patch('optimizely.event_dispatcher.EventDispatcher.dispatch_event') as mock_dispatch_event:

      user_attr = {'house': 'Hufflepuff', 'lasers': 45.5}
      self.assertIsNone(opt_obj.activate('audience_combinations_experiment', 'test_user', user_attr))

    self.assertEqual(0, mock_dispatch_event.call_count)

  def test_activate__with_attributes__audience_match__forced_bucketing(self):
    """ Test that activate calls dispatch_event with right params and returns expected
    variation when attributes are provided and audience conditions are met after a
    set_forced_variation is called. """

    with mock.patch('time.time', return_value=42), \
         mock.patch('uuid.uuid4', return_value='a68cf1ad-0393-4e18-af87-efe8f01a7c9c'), \
         mock.patch('optimizely.event_dispatcher.EventDispatcher.dispatch_event') as mock_dispatch_event:
      self.assertTrue(self.optimizely.set_forced_variation('test_experiment', 'test_user', 'control'))
      self.assertEqual('control', self.optimizely.activate('test_experiment', 'test_user',
                                                           {'test_attribute': 'test_value'}))

    expected_params = {
      'account_id': '12001',
      'project_id': '111001',
      'visitors': [{
        'visitor_id': 'test_user',
        'attributes': [{
          'type': 'custom',
          'value': 'test_value',
          'entity_id': '111094',
          'key': 'test_attribute'
        }],
        'snapshots': [{
          'decisions': [{
            'variation_id': '111128',
            'experiment_id': '111127',
            'campaign_id': '111182'
          }],
          'events': [{
            'timestamp': 42000,
            'entity_id': '111182',
            'uuid': 'a68cf1ad-0393-4e18-af87-efe8f01a7c9c',
            'key': 'campaign_activated',
          }]
        }]
      }],
      'client_version': version.__version__,
      'client_name': 'python-sdk',
      'enrich_decisions': True,
      'anonymize_ip': False,
      'revision': '42'
    }

    self.assertEqual(1, mock_dispatch_event.call_count)
    self._validate_event_object(mock_dispatch_event.call_args[0][0], 'https://logx.optimizely.com/v1/events',
                                expected_params, 'POST', {'Content-Type': 'application/json'})

  def test_activate__with_attributes__audience_match__bucketing_id_provided(self):
    """ Test that activate calls dispatch_event with right params and returns expected variation
    when attributes (including bucketing ID) are provided and audience conditions are met. """

    with mock.patch(
            'optimizely.decision_service.DecisionService.get_variation',
            return_value=self.project_config.get_variation_from_id('test_experiment', '111129')) \
            as mock_get_variation, \
            mock.patch('time.time', return_value=42), \
            mock.patch('uuid.uuid4', return_value='a68cf1ad-0393-4e18-af87-efe8f01a7c9c'), \
            mock.patch('optimizely.event_dispatcher.EventDispatcher.dispatch_event') as mock_dispatch_event:
      self.assertEqual('variation', self.optimizely.activate('test_experiment', 'test_user',
                                                             {'test_attribute': 'test_value',
                                                              '$opt_bucketing_id': 'user_bucket_value'}))
    expected_params = {
      'account_id': '12001',
      'project_id': '111001',
      'visitors': [{
        'visitor_id': 'test_user',
        'attributes': [{
          'type': 'custom',
          'value': 'user_bucket_value',
          'entity_id': '$opt_bucketing_id',
          'key': '$opt_bucketing_id'
        }, {
          'type': 'custom',
          'value': 'test_value',
          'entity_id': '111094',
          'key': 'test_attribute'
        }],
        'snapshots': [{
          'decisions': [{
            'variation_id': '111129',
            'experiment_id': '111127',
            'campaign_id': '111182'
          }],
          'events': [{
            'timestamp': 42000,
            'entity_id': '111182',
            'uuid': 'a68cf1ad-0393-4e18-af87-efe8f01a7c9c',
            'key': 'campaign_activated',
          }]
        }]
      }],
      'client_version': version.__version__,
      'client_name': 'python-sdk',
      'enrich_decisions': True,
      'anonymize_ip': False,
      'revision': '42'
    }
    mock_get_variation.assert_called_once_with(self.project_config,
                                               self.project_config.get_experiment_from_key('test_experiment'),
                                               'test_user', {'test_attribute': 'test_value',
                                                             '$opt_bucketing_id': 'user_bucket_value'})
    self.assertEqual(1, mock_dispatch_event.call_count)
    self._validate_event_object(mock_dispatch_event.call_args[0][0], 'https://logx.optimizely.com/v1/events',
                                expected_params, 'POST', {'Content-Type': 'application/json'})

  def test_activate__with_attributes__no_audience_match(self):
    """ Test that activate returns None when audience conditions do not match. """

    with mock.patch('optimizely.helpers.audience.is_user_in_experiment', return_value=False) as mock_audience_check:
        self.assertIsNone(self.optimizely.activate('test_experiment', 'test_user',
                                                   attributes={'test_attribute': 'test_value'}))
    mock_audience_check.assert_called_once_with(self.project_config,
                                                self.project_config.get_experiment_from_key('test_experiment'),
                                                {'test_attribute': 'test_value'},
                                                self.optimizely.logger)

  def test_activate__with_attributes__invalid_attributes(self):
    """ Test that activate returns None and does not bucket or dispatch event when attributes are invalid. """

    with mock.patch('optimizely.bucketer.Bucketer.bucket') as mock_bucket, \
      mock.patch('optimizely.event_dispatcher.EventDispatcher.dispatch_event') as mock_dispatch_event:
      self.assertIsNone(self.optimizely.activate('test_experiment', 'test_user', attributes='invalid'))

    self.assertEqual(0, mock_bucket.call_count)
    self.assertEqual(0, mock_dispatch_event.call_count)

  def test_activate__experiment_not_running(self):
    """ Test that activate returns None and does not dispatch event when experiment is not Running. """

    with mock.patch('optimizely.helpers.audience.is_user_in_experiment', return_value=True) as mock_audience_check, \
      mock.patch('optimizely.helpers.experiment.is_experiment_running',
                 return_value=False) as mock_is_experiment_running, \
      mock.patch('optimizely.bucketer.Bucketer.bucket') as mock_bucket, \
      mock.patch('optimizely.event_dispatcher.EventDispatcher.dispatch_event') as mock_dispatch_event:
      self.assertIsNone(self.optimizely.activate('test_experiment', 'test_user',
                                                 attributes={'test_attribute': 'test_value'}))

    mock_is_experiment_running.assert_called_once_with(self.project_config.get_experiment_from_key('test_experiment'))
    self.assertEqual(0, mock_audience_check.call_count)
    self.assertEqual(0, mock_bucket.call_count)
    self.assertEqual(0, mock_dispatch_event.call_count)

  def test_activate__whitelisting_overrides_audience_check(self):
    """ Test that during activate whitelist overrides audience check if user is in the whitelist. """

    with mock.patch('optimizely.helpers.audience.is_user_in_experiment', return_value=False) as mock_audience_check, \
        mock.patch('optimizely.helpers.experiment.is_experiment_running',
                   return_value=True) as mock_is_experiment_running:
      self.assertEqual('control', self.optimizely.activate('test_experiment', 'user_1'))
    mock_is_experiment_running.assert_called_once_with(self.project_config.get_experiment_from_key('test_experiment'))
    self.assertEqual(0, mock_audience_check.call_count)

  def test_activate__bucketer_returns_none(self):
    """ Test that activate returns None and does not dispatch event when user is in no variation. """

    with mock.patch('optimizely.helpers.audience.is_user_in_experiment', return_value=True), \
      mock.patch('optimizely.bucketer.Bucketer.bucket', return_value=None) as mock_bucket, \
      mock.patch('optimizely.event_dispatcher.EventDispatcher.dispatch_event') as mock_dispatch_event:
      self.assertIsNone(self.optimizely.activate('test_experiment', 'test_user',
                                                 attributes={'test_attribute': 'test_value'}))
    mock_bucket.assert_called_once_with(self.project_config,
                                        self.project_config.get_experiment_from_key('test_experiment'),
                                        'test_user',
                                        'test_user')
    self.assertEqual(0, mock_dispatch_event.call_count)

  def test_activate__invalid_object(self):
    """ Test that activate logs error if Optimizely instance is invalid. """

    class InvalidConfigManager(object):
      pass

    opt_obj = optimizely.Optimizely(json.dumps(self.config_dict), config_manager=InvalidConfigManager())

    with mock.patch.object(opt_obj, 'logger') as mock_client_logging:
      self.assertIsNone(opt_obj.activate('test_experiment', 'test_user'))

    mock_client_logging.error.assert_called_once_with('Optimizely instance is not valid. Failing "activate".')

  def test_activate__invalid_config(self):
    """ Test that activate logs error if config is invalid. """

    opt_obj = optimizely.Optimizely('invalid_datafile')

    with mock.patch.object(opt_obj, 'logger') as mock_client_logging:
      self.assertIsNone(opt_obj.activate('test_experiment', 'test_user'))

    mock_client_logging.error.assert_called_once_with('Invalid config. Optimizely instance is not valid. '
                                                      'Failing "activate".')

  def test_track__with_attributes(self):
    """ Test that track calls dispatch_event with right params when attributes are provided. """

    with mock.patch('time.time', return_value=42), \
      mock.patch('uuid.uuid4', return_value='a68cf1ad-0393-4e18-af87-efe8f01a7c9c'), \
      mock.patch('optimizely.event_dispatcher.EventDispatcher.dispatch_event') as mock_dispatch_event:
      self.optimizely.track('test_event', 'test_user', attributes={'test_attribute': 'test_value'})

    expected_params = {
      'account_id': '12001',
      'project_id': '111001',
      'visitors': [{
        'visitor_id': 'test_user',
        'attributes': [{
          'type': 'custom',
          'value': 'test_value',
          'entity_id': '111094',
          'key': 'test_attribute'
        }],
        'snapshots': [{
          'events': [{
            'timestamp': 42000,
            'entity_id': '111095',
            'uuid': 'a68cf1ad-0393-4e18-af87-efe8f01a7c9c',
            'key': 'test_event',
          }]
        }]
      }],
      'client_version': version.__version__,
      'client_name': 'python-sdk',
      'enrich_decisions': True,
      'anonymize_ip': False,
      'revision': '42'
    }
    self.assertEqual(1, mock_dispatch_event.call_count)
    self._validate_event_object(mock_dispatch_event.call_args[0][0], 'https://logx.optimizely.com/v1/events',
                                expected_params, 'POST', {'Content-Type': 'application/json'})

  def test_track__with_attributes__typed_audience_match(self):
    """ Test that track calls dispatch_event with right params when attributes are provided
    and it's a typed audience match. """

    opt_obj = optimizely.Optimizely(json.dumps(self.config_dict_with_typed_audiences))

    with mock.patch('optimizely.event_dispatcher.EventDispatcher.dispatch_event') as mock_dispatch_event:
      # Should be included via substring match string audience with id '3988293898'
      opt_obj.track('item_bought', 'test_user', {'house': 'Welcome to Slytherin!'})

    self.assertEqual(1, mock_dispatch_event.call_count)

    expected_attr = {
        'type': 'custom',
        'value': 'Welcome to Slytherin!',
        'entity_id': '594015',
        'key': 'house'
    }

    self.assertTrue(
      expected_attr in mock_dispatch_event.call_args[0][0].params['visitors'][0]['attributes']
    )

  def test_track__with_attributes__typed_audience_mismatch(self):
    """ Test that track calls dispatch_event even if audience conditions do not match. """

    opt_obj = optimizely.Optimizely(json.dumps(self.config_dict_with_typed_audiences))

    with mock.patch('optimizely.event_dispatcher.EventDispatcher.dispatch_event') as mock_dispatch_event:
      opt_obj.track('item_bought', 'test_user', {'house': 'Welcome to Hufflepuff!'})

    self.assertEqual(1, mock_dispatch_event.call_count)

  def test_track__with_attributes__complex_audience_match(self):
    """ Test that track calls dispatch_event with right params when attributes are provided
    and it's a complex audience match. """

    opt_obj = optimizely.Optimizely(json.dumps(self.config_dict_with_typed_audiences))

    with mock.patch('optimizely.event_dispatcher.EventDispatcher.dispatch_event') as mock_dispatch_event:
      # Should be included via exact match string audience with id '3468206642', and
      # exact match boolean audience with id '3468206643'
      user_attr = {'house': 'Gryffindor', 'should_do_it': True}
      opt_obj.track('user_signed_up', 'test_user', user_attr)

    self.assertEqual(1, mock_dispatch_event.call_count)

    expected_attr_1 = {
        'type': 'custom',
        'value': 'Gryffindor',
        'entity_id': '594015',
        'key': 'house'
    }

    self.assertTrue(
      expected_attr_1 in mock_dispatch_event.call_args[0][0].params['visitors'][0]['attributes']
    )

    expected_attr_2 = {
        'type': 'custom',
        'value': True,
        'entity_id': '594017',
        'key': 'should_do_it'
    }

    self.assertTrue(
      expected_attr_2 in mock_dispatch_event.call_args[0][0].params['visitors'][0]['attributes']
    )

  def test_track__with_attributes__complex_audience_mismatch(self):
    """ Test that track calls dispatch_event even when complex audience conditions do not match. """

    opt_obj = optimizely.Optimizely(json.dumps(self.config_dict_with_typed_audiences))

    with mock.patch('optimizely.event_dispatcher.EventDispatcher.dispatch_event') as mock_dispatch_event:
      # Should be excluded - exact match boolean audience with id '3468206643' does not match,
      # so the overall conditions fail
      user_attr = {'house': 'Gryffindor', 'should_do_it': False}
      opt_obj.track('user_signed_up', 'test_user', user_attr)

    self.assertEqual(1, mock_dispatch_event.call_count)

  def test_track__with_attributes__bucketing_id_provided(self):
    """ Test that track calls dispatch_event with right params when
    attributes (including bucketing ID) are provided. """

    with mock.patch('time.time', return_value=42), \
         mock.patch('uuid.uuid4', return_value='a68cf1ad-0393-4e18-af87-efe8f01a7c9c'), \
         mock.patch('optimizely.event_dispatcher.EventDispatcher.dispatch_event') as mock_dispatch_event:
      self.optimizely.track('test_event', 'test_user', attributes={'test_attribute': 'test_value',
                                                                   '$opt_bucketing_id': 'user_bucket_value'})

    expected_params = {
      'account_id': '12001',
      'project_id': '111001',
      'visitors': [{
        'visitor_id': 'test_user',
        'attributes': [{
          'type': 'custom',
          'value': 'user_bucket_value',
          'entity_id': '$opt_bucketing_id',
          'key': '$opt_bucketing_id'
        }, {
          'type': 'custom',
          'value': 'test_value',
          'entity_id': '111094',
          'key': 'test_attribute'
        }],
        'snapshots': [{
          'events': [{
            'timestamp': 42000,
            'entity_id': '111095',
            'uuid': 'a68cf1ad-0393-4e18-af87-efe8f01a7c9c',
            'key': 'test_event',
          }]
        }]
      }],
      'client_version': version.__version__,
      'client_name': 'python-sdk',
      'enrich_decisions': True,
      'anonymize_ip': False,
      'revision': '42'
    }
    self.assertEqual(1, mock_dispatch_event.call_count)
    self._validate_event_object(mock_dispatch_event.call_args[0][0], 'https://logx.optimizely.com/v1/events',
                                expected_params, 'POST', {'Content-Type': 'application/json'})

  def test_track__with_attributes__no_audience_match(self):
    """ Test that track calls dispatch_event even if audience conditions do not match. """

    with mock.patch('time.time', return_value=42), \
      mock.patch('optimizely.event_dispatcher.EventDispatcher.dispatch_event') as mock_dispatch_event:
      self.optimizely.track('test_event', 'test_user', attributes={'test_attribute': 'wrong_test_value'})

    self.assertEqual(1, mock_dispatch_event.call_count)

  def test_track__with_attributes__invalid_attributes(self):
    """ Test that track does not bucket or dispatch event if attributes are invalid. """

    with mock.patch('optimizely.bucketer.Bucketer.bucket') as mock_bucket, \
      mock.patch('optimizely.event_dispatcher.EventDispatcher.dispatch_event') as mock_dispatch_event:
      self.optimizely.track('test_event', 'test_user', attributes='invalid')

    self.assertEqual(0, mock_bucket.call_count)
    self.assertEqual(0, mock_dispatch_event.call_count)

  def test_track__with_event_tags(self):
    """ Test that track calls dispatch_event with right params when event tags are provided. """

    with mock.patch('time.time', return_value=42), \
      mock.patch('uuid.uuid4', return_value='a68cf1ad-0393-4e18-af87-efe8f01a7c9c'), \
      mock.patch('optimizely.event_dispatcher.EventDispatcher.dispatch_event') as mock_dispatch_event:
      self.optimizely.track('test_event', 'test_user', attributes={'test_attribute': 'test_value'},
                            event_tags={'revenue': 4200, 'value': 1.234, 'non-revenue': 'abc'})

    expected_params = {
      'account_id': '12001',
      'project_id': '111001',
      'visitors': [{
        'visitor_id': 'test_user',
        'attributes': [{
          'type': 'custom',
          'value': 'test_value',
          'entity_id': '111094',
          'key': 'test_attribute'
        }],
        'snapshots': [{
          'events': [{
            'entity_id': '111095',
            'key': 'test_event',
            'revenue': 4200,
            'tags': {
              'non-revenue': 'abc',
              'revenue': 4200,
              'value': 1.234,
            },
            'timestamp': 42000,
            'uuid': 'a68cf1ad-0393-4e18-af87-efe8f01a7c9c',
            'value': 1.234,
          }]
        }],
      }],
      'client_version': version.__version__,
      'client_name': 'python-sdk',
      'enrich_decisions': True,
      'anonymize_ip': False,
      'revision': '42'
    }
    self.assertEqual(1, mock_dispatch_event.call_count)
    self._validate_event_object(mock_dispatch_event.call_args[0][0], 'https://logx.optimizely.com/v1/events',
                                expected_params, 'POST', {'Content-Type': 'application/json'})

  def test_track__with_event_tags_revenue(self):
    """ Test that track calls dispatch_event with right params when only revenue
        event tags are provided only. """

    with mock.patch('time.time', return_value=42), \
      mock.patch('uuid.uuid4', return_value='a68cf1ad-0393-4e18-af87-efe8f01a7c9c'), \
      mock.patch('optimizely.event_dispatcher.EventDispatcher.dispatch_event') as mock_dispatch_event:
      self.optimizely.track('test_event', 'test_user', attributes={'test_attribute': 'test_value'},
                            event_tags={'revenue': 4200, 'non-revenue': 'abc'})

    expected_params = {
      'visitors': [{
        'attributes': [{
          'entity_id': '111094',
          'type': 'custom',
          'value': 'test_value',
          'key': 'test_attribute'
        }],
        'visitor_id': 'test_user',
        'snapshots': [{
          'events': [{
            'entity_id': '111095',
            'uuid': 'a68cf1ad-0393-4e18-af87-efe8f01a7c9c',
            'tags': {
              'non-revenue': 'abc',
              'revenue': 4200
            },
            'timestamp': 42000,
            'revenue': 4200,
            'key': 'test_event'
          }]
        }]
      }],
      'client_name': 'python-sdk',
      'project_id': '111001',
      'client_version': version.__version__,
      'enrich_decisions': True,
      'account_id': '12001',
      'anonymize_ip': False,
      'revision': '42'
    }
    self.assertEqual(1, mock_dispatch_event.call_count)
    self._validate_event_object(mock_dispatch_event.call_args[0][0], 'https://logx.optimizely.com/v1/events',
                                expected_params, 'POST', {'Content-Type': 'application/json'})

  def test_track__with_event_tags_numeric_metric(self):
    """ Test that track calls dispatch_event with right params when only numeric metric
        event tags are provided. """

    with mock.patch('optimizely.event_dispatcher.EventDispatcher.dispatch_event') as mock_dispatch_event:
      self.optimizely.track('test_event', 'test_user', attributes={'test_attribute': 'test_value'},
                            event_tags={'value': 1.234, 'non-revenue': 'abc'})

    expected_event_metrics_params = {
      'non-revenue': 'abc',
      'value': 1.234
    }

    expected_event_features_params = {
      'entity_id': '111094',
      'type': 'custom',
      'value': 'test_value',
      'key': 'test_attribute'
    }
    self.assertEqual(1, mock_dispatch_event.call_count)
    self._validate_event_object_event_tags(mock_dispatch_event.call_args[0][0],
                                           expected_event_metrics_params,
                                           expected_event_features_params)

  def test_track__with_event_tags__forced_bucketing(self):
    """ Test that track calls dispatch_event with right params when event_value information is provided
    after a forced bucket. """

    with mock.patch('time.time', return_value=42), \
      mock.patch('uuid.uuid4', return_value='a68cf1ad-0393-4e18-af87-efe8f01a7c9c'), \
      mock.patch('optimizely.event_dispatcher.EventDispatcher.dispatch_event') as mock_dispatch_event:
      self.assertTrue(self.optimizely.set_forced_variation('test_experiment', 'test_user', 'variation'))
      self.optimizely.track('test_event', 'test_user', attributes={'test_attribute': 'test_value'},
                            event_tags={'revenue': 4200, 'value': 1.234, 'non-revenue': 'abc'})

    expected_params = {
      'account_id': '12001',
      'project_id': '111001',
      'visitors': [{
        'visitor_id': 'test_user',
        'attributes': [{
          'type': 'custom',
          'value': 'test_value',
          'entity_id': '111094',
          'key': 'test_attribute'
        }],
        'snapshots': [{
          'events': [{
            'entity_id': '111095',
            'key': 'test_event',
            'revenue': 4200,
            'tags': {
              'non-revenue': 'abc',
              'revenue': 4200,
              'value': 1.234
            },
            'timestamp': 42000,
            'uuid': 'a68cf1ad-0393-4e18-af87-efe8f01a7c9c',
            'value': 1.234,
          }]
        }],
      }],
      'client_version': version.__version__,
      'client_name': 'python-sdk',
      'enrich_decisions': True,
      'anonymize_ip': False,
      'revision': '42'
    }

    self.assertEqual(1, mock_dispatch_event.call_count)

    self._validate_event_object(mock_dispatch_event.call_args[0][0], 'https://logx.optimizely.com/v1/events',
                                expected_params, 'POST', {'Content-Type': 'application/json'})

  def test_track__with_invalid_event_tags(self):
    """ Test that track calls dispatch_event with right params when invalid event tags are provided. """

    with mock.patch('time.time', return_value=42), \
      mock.patch('uuid.uuid4', return_value='a68cf1ad-0393-4e18-af87-efe8f01a7c9c'), \
      mock.patch('optimizely.event_dispatcher.EventDispatcher.dispatch_event') as mock_dispatch_event:
      self.optimizely.track('test_event', 'test_user', attributes={'test_attribute': 'test_value'},
                            event_tags={'revenue': '4200', 'value': True})

    expected_params = {
      'visitors': [{
        'attributes': [{
          'entity_id': '111094',
          'type': 'custom',
          'value': 'test_value',
          'key': 'test_attribute'
        }],
        'visitor_id': 'test_user',
        'snapshots': [{
          'events': [{
            'timestamp': 42000,
            'entity_id': '111095',
            'uuid': 'a68cf1ad-0393-4e18-af87-efe8f01a7c9c',
            'key': 'test_event',
            'tags': {
              'value': True,
              'revenue': '4200'
            }
          }]
        }]
      }],
      'client_name': 'python-sdk',
      'project_id': '111001',
      'client_version': version.__version__,
      'enrich_decisions': True,
      'account_id': '12001',
      'anonymize_ip': False,
      'revision': '42'
    }
    self.assertEqual(1, mock_dispatch_event.call_count)
    self._validate_event_object(mock_dispatch_event.call_args[0][0], 'https://logx.optimizely.com/v1/events',
                                expected_params, 'POST', {'Content-Type': 'application/json'})

  def test_track__experiment_not_running(self):
    """ Test that track calls dispatch_event even if experiment is not running. """

    with mock.patch('optimizely.helpers.experiment.is_experiment_running',
                    return_value=False) as mock_is_experiment_running, \
      mock.patch('time.time', return_value=42), \
      mock.patch('optimizely.event_dispatcher.EventDispatcher.dispatch_event') as mock_dispatch_event:
      self.optimizely.track('test_event', 'test_user')

    # Assert that experiment is running is not performed
    self.assertEqual(0, mock_is_experiment_running.call_count)
    self.assertEqual(1, mock_dispatch_event.call_count)

  def test_track_invalid_event_key(self):
    """ Test that track does not call dispatch_event when event does not exist. """
    dispatch_event_patch = mock.patch('optimizely.event_dispatcher.EventDispatcher.dispatch_event')
    with dispatch_event_patch as mock_dispatch_event, \
          mock.patch.object(self.optimizely, 'logger') as mock_client_logging:
      self.optimizely.track('aabbcc_event', 'test_user')

    self.assertEqual(0, mock_dispatch_event.call_count)
    mock_client_logging.info.assert_called_with(
      'Not tracking user "test_user" for event "aabbcc_event".'
    )

  def test_track__whitelisted_user_overrides_audience_check(self):
    """ Test that event is tracked when user is whitelisted. """

    with mock.patch('time.time', return_value=42), \
      mock.patch('uuid.uuid4', return_value='a68cf1ad-0393-4e18-af87-efe8f01a7c9c'), \
      mock.patch('optimizely.event_dispatcher.EventDispatcher.dispatch_event') as mock_dispatch_event:
      self.optimizely.track('test_event', 'user_1')

    self.assertEqual(1, mock_dispatch_event.call_count)

  def test_track__invalid_object(self):
    """ Test that track logs error if Optimizely instance is invalid. """

    class InvalidConfigManager(object):
      pass

    opt_obj = optimizely.Optimizely(json.dumps(self.config_dict), config_manager=InvalidConfigManager())

    with mock.patch.object(opt_obj, 'logger') as mock_client_logging:
      self.assertIsNone(opt_obj.track('test_event', 'test_user'))

    mock_client_logging.error.assert_called_once_with('Optimizely instance is not valid. Failing "track".')

  def test_track__invalid_config(self):
    """ Test that track logs error if config is invalid. """

    opt_obj = optimizely.Optimizely('invalid_datafile')

    with mock.patch.object(opt_obj, 'logger') as mock_client_logging:
      opt_obj.track('test_event', 'test_user')

    mock_client_logging.error.assert_called_once_with('Invalid config. Optimizely instance is not valid. '
                                                      'Failing "track".')

  def test_track__invalid_experiment_key(self):
    """ Test that None is returned and expected log messages are logged during track \
    when exp_key is in invalid format. """

    with mock.patch.object(self.optimizely, 'logger') as mock_client_logging, \
         mock.patch('optimizely.helpers.validator.is_non_empty_string', return_value=False) as mock_validator:
      self.assertIsNone(self.optimizely.track(99, 'test_user'))

    mock_validator.assert_any_call(99)

    mock_client_logging.error.assert_called_once_with('Provided "event_key" is in an invalid format.')

  def test_track__invalid_user_id(self):
    """ Test that None is returned and expected log messages are logged during track \
    when user_id is in invalid format. """

    with mock.patch.object(self.optimizely, 'logger') as mock_client_logging:
      self.assertIsNone(self.optimizely.track('test_event', 99))
    mock_client_logging.error.assert_called_once_with('Provided "user_id" is in an invalid format.')

  def test_get_variation(self):
    """ Test that get_variation returns valid variation and broadcasts decision with proper parameters. """

    with mock.patch(
        'optimizely.decision_service.DecisionService.get_variation',
        return_value=self.project_config.get_variation_from_id('test_experiment', '111129')), \
      mock.patch('optimizely.notification_center.NotificationCenter.send_notifications') as mock_broadcast:
      self.assertEqual('variation', self.optimizely.get_variation('test_experiment', 'test_user'))

    self.assertEqual(mock_broadcast.call_count, 1)

    mock_broadcast.assert_called_once_with(
      enums.NotificationTypes.DECISION,
      'ab-test',
      'test_user',
      {},
      {
        'experiment_key': 'test_experiment',
        'variation_key': 'variation'
      }
    )

  def test_get_variation_with_experiment_in_feature(self):
    """ Test that get_variation returns valid variation and broadcasts decision listener with type feature-test when
     get_variation returns feature experiment variation."""

    opt_obj = optimizely.Optimizely(json.dumps(self.config_dict_with_features))
    project_config = opt_obj.config_manager.get_config()

    with mock.patch(
            'optimizely.decision_service.DecisionService.get_variation',
            return_value=project_config.get_variation_from_id('test_experiment', '111129')), \
         mock.patch('optimizely.notification_center.NotificationCenter.send_notifications') as mock_broadcast:
      self.assertEqual('variation', opt_obj.get_variation('test_experiment', 'test_user'))

    self.assertEqual(mock_broadcast.call_count, 1)

    mock_broadcast.assert_called_once_with(
      enums.NotificationTypes.DECISION,
      'feature-test',
      'test_user',
      {},
      {
        'experiment_key': 'test_experiment',
        'variation_key': 'variation'
      }
    )

  def test_get_variation__returns_none(self):
    """ Test that get_variation returns no variation and broadcasts decision with proper parameters. """

    with mock.patch(
        'optimizely.decision_service.DecisionService.get_variation', return_value=None), \
      mock.patch('optimizely.notification_center.NotificationCenter.send_notifications') as mock_broadcast:
      self.assertEqual(None, self.optimizely.get_variation('test_experiment', 'test_user',
                                                            attributes={'test_attribute': 'test_value'}))

    self.assertEqual(mock_broadcast.call_count, 1)

    mock_broadcast.assert_called_once_with(
      enums.NotificationTypes.DECISION,
      'ab-test',
      'test_user',
      {'test_attribute': 'test_value'},
      {
        'experiment_key': 'test_experiment',
        'variation_key': None
      }
    )

  def test_get_variation__invalid_object(self):
    """ Test that get_variation logs error if Optimizely instance is invalid. """

    class InvalidConfigManager(object):
      pass

    opt_obj = optimizely.Optimizely(json.dumps(self.config_dict), config_manager=InvalidConfigManager())

    with mock.patch.object(opt_obj, 'logger') as mock_client_logging:
      self.assertIsNone(opt_obj.get_variation('test_experiment', 'test_user'))

    mock_client_logging.error.assert_called_once_with('Optimizely instance is not valid. Failing "get_variation".')

  def test_get_variation__invalid_config(self):
    """ Test that get_variation logs error if config is invalid. """

    opt_obj = optimizely.Optimizely('invalid_datafile')

    with mock.patch.object(opt_obj, 'logger') as mock_client_logging:
      self.assertIsNone(opt_obj.get_variation('test_experiment', 'test_user'))

    mock_client_logging.error.assert_called_once_with('Invalid config. Optimizely instance is not valid. '
                                                      'Failing "get_variation".')

  def test_get_variation_unknown_experiment_key(self):
    """ Test that get_variation retuns None when invalid experiment key is given. """
    with mock.patch.object(self.optimizely, 'logger') as mock_client_logging:
      self.optimizely.get_variation('aabbccdd', 'test_user', None)

    mock_client_logging.info.assert_called_with(
      'Experiment key "aabbccdd" is invalid. Not activating user "test_user".'
    )

  def test_is_feature_enabled__returns_false_for_invalid_feature_key(self):
    """ Test that is_feature_enabled returns false if the provided feature key is invalid. """

    opt_obj = optimizely.Optimizely(json.dumps(self.config_dict_with_features))

    with mock.patch.object(opt_obj, 'logger') as mock_client_logging,\
         mock.patch('optimizely.helpers.validator.is_non_empty_string', return_value=False) as mock_validator:
      self.assertFalse(opt_obj.is_feature_enabled(None, 'test_user'))

    mock_validator.assert_any_call(None)
    mock_client_logging.error.assert_called_with('Provided "feature_key" is in an invalid format.')

  def test_is_feature_enabled__returns_false_for_invalid_user_id(self):
    """ Test that is_feature_enabled returns false if the provided user ID is invalid. """

    opt_obj = optimizely.Optimizely(json.dumps(self.config_dict_with_features))

    with mock.patch.object(opt_obj, 'logger') as mock_client_logging:
      self.assertFalse(opt_obj.is_feature_enabled('feature_key', 1.2))
    mock_client_logging.error.assert_called_with('Provided "user_id" is in an invalid format.')

  def test_is_feature_enabled__returns_false_for__invalid_attributes(self):
    """ Test that is_feature_enabled returns false if attributes are in an invalid format. """
    opt_obj = optimizely.Optimizely(json.dumps(self.config_dict_with_features))

    with mock.patch.object(opt_obj, 'logger') as mock_client_logging, \
            mock.patch('optimizely.helpers.validator.are_attributes_valid', return_value=False) as mock_validator:
      self.assertFalse(opt_obj.is_feature_enabled('feature_key', 'test_user', attributes='invalid'))

    mock_validator.assert_called_once_with('invalid')
    mock_client_logging.error.assert_called_once_with('Provided attributes are in an invalid format.')

  def test_is_feature_enabled__in_rollout__typed_audience_match(self):
    """ Test that is_feature_enabled returns True for feature rollout with typed audience match. """

    opt_obj = optimizely.Optimizely(json.dumps(self.config_dict_with_typed_audiences))

    # Should be included via exists match audience with id '3988293899'
    self.assertTrue(opt_obj.is_feature_enabled('feat', 'test_user', {'favorite_ice_cream': 'chocolate'}))

    # Should be included via less-than match audience with id '3468206644'
    self.assertTrue(opt_obj.is_feature_enabled('feat', 'test_user', {'lasers': -3}))

  def test_is_feature_enabled__in_rollout__typed_audience_mismatch(self):
    """ Test that is_feature_enabled returns False for feature rollout with typed audience mismatch. """

    opt_obj = optimizely.Optimizely(json.dumps(self.config_dict_with_typed_audiences))

    self.assertIs(
      opt_obj.is_feature_enabled('feat', 'test_user', {}),
      False
    )

  def test_is_feature_enabled__in_rollout__complex_audience_match(self):
    """ Test that is_feature_enabled returns True for feature rollout with complex audience match. """

    opt_obj = optimizely.Optimizely(json.dumps(self.config_dict_with_typed_audiences))

    # Should be included via substring match string audience with id '3988293898', and
    # exists audience with id '3988293899'
    user_attr = {'house': '...Slytherinnn...sss.', 'favorite_ice_cream': 'matcha'}
    self.assertStrictTrue(opt_obj.is_feature_enabled('feat2', 'test_user', user_attr))

  def test_is_feature_enabled__in_rollout__complex_audience_mismatch(self):
    """ Test that is_feature_enabled returns False for feature rollout with complex audience mismatch. """

    opt_obj = optimizely.Optimizely(json.dumps(self.config_dict_with_typed_audiences))
    # Should be excluded - substring match string audience with id '3988293898' does not match,
    # and no audience in the other branch of the 'and' matches either
    self.assertStrictFalse(opt_obj.is_feature_enabled('feat2', 'test_user', {'house': 'Lannister'}))

  def test_is_feature_enabled__returns_false_for_invalid_feature(self):
    """ Test that the feature is not enabled for the user if the provided feature key is invalid. """

    opt_obj = optimizely.Optimizely(json.dumps(self.config_dict_with_features))

    with mock.patch('optimizely.decision_service.DecisionService.get_variation_for_feature') as mock_decision, \
            mock.patch('optimizely.event_dispatcher.EventDispatcher.dispatch_event') as mock_dispatch_event:
      self.assertFalse(opt_obj.is_feature_enabled('invalid_feature', 'user1'))

    self.assertFalse(mock_decision.called)

    # Check that no event is sent
    self.assertEqual(0, mock_dispatch_event.call_count)

  def test_is_feature_enabled__returns_true_for_feature_experiment_if_feature_enabled_for_variation(self):
    """ Test that the feature is enabled for the user if bucketed into variation of an experiment and
    the variation's featureEnabled property is True. Also confirm that impression event is dispatched and
    decision listener is called with proper parameters """

    opt_obj = optimizely.Optimizely(json.dumps(self.config_dict_with_features))
    project_config = opt_obj.config_manager.get_config()
    feature = project_config.get_feature_from_key('test_feature_in_experiment')

    mock_experiment = project_config.get_experiment_from_key('test_experiment')
    mock_variation = project_config.get_variation_from_id('test_experiment', '111129')

    # Assert that featureEnabled property is True
    self.assertTrue(mock_variation.featureEnabled)

    with mock.patch('optimizely.decision_service.DecisionService.get_variation_for_feature',
                    return_value=decision_service.Decision(
                      mock_experiment,
                      mock_variation,
                      enums.DecisionSources.FEATURE_TEST
                    )) as mock_decision, \
      mock.patch('optimizely.event_dispatcher.EventDispatcher.dispatch_event') as mock_dispatch_event, \
      mock.patch('optimizely.notification_center.NotificationCenter.send_notifications') as mock_broadcast_decision, \
      mock.patch('uuid.uuid4', return_value='a68cf1ad-0393-4e18-af87-efe8f01a7c9c'), \
      mock.patch('time.time', return_value=42):
      self.assertTrue(opt_obj.is_feature_enabled('test_feature_in_experiment', 'test_user'))

    mock_decision.assert_called_once_with(opt_obj.config_manager.get_config(), feature, 'test_user', None)

    mock_broadcast_decision.assert_called_with(
      enums.NotificationTypes.DECISION,
      'feature',
      'test_user',
      {},
      {
        'feature_key': 'test_feature_in_experiment',
        'feature_enabled': True,
        'source': 'feature-test',
        'source_info': {
          'experiment_key': 'test_experiment',
          'variation_key': 'variation'
        }
      }
    )
    expected_params = {
      'account_id': '12001',
      'project_id': '111111',
      'visitors': [{
        'visitor_id': 'test_user',
        'attributes': [{
          'type': 'custom',
          'value': True,
          'entity_id': '$opt_bot_filtering',
          'key': '$opt_bot_filtering'
        }],
        'snapshots': [{
          'decisions': [{
            'variation_id': '111129',
            'experiment_id': '111127',
            'campaign_id': '111182'
          }],
          'events': [{
            'timestamp': 42000,
            'entity_id': '111182',
            'uuid': 'a68cf1ad-0393-4e18-af87-efe8f01a7c9c',
            'key': 'campaign_activated',
          }]
        }]
      }],
      'client_version': version.__version__,
      'client_name': 'python-sdk',
      'enrich_decisions': True,
      'anonymize_ip': False,
      'revision': '1'
    }
    # Check that impression event is sent
    self.assertEqual(1, mock_dispatch_event.call_count)
    self._validate_event_object(mock_dispatch_event.call_args[0][0],
                                'https://logx.optimizely.com/v1/events',
                                expected_params, 'POST', {'Content-Type': 'application/json'})

  def test_is_feature_enabled__returns_false_for_feature_experiment_if_feature_disabled_for_variation(self):
    """ Test that the feature is disabled for the user if bucketed into variation of an experiment and
    the variation's featureEnabled property is False. Also confirm that impression event is dispatched and
    decision is broadcasted with proper parameters """

    opt_obj = optimizely.Optimizely(json.dumps(self.config_dict_with_features))
    project_config = opt_obj.config_manager.get_config()
    feature = project_config.get_feature_from_key('test_feature_in_experiment')

    mock_experiment = project_config.get_experiment_from_key('test_experiment')
    mock_variation = project_config.get_variation_from_id('test_experiment', '111128')

    # Assert that featureEnabled property is False
    self.assertFalse(mock_variation.featureEnabled)

    with mock.patch('optimizely.decision_service.DecisionService.get_variation_for_feature',
                    return_value=decision_service.Decision(
                      mock_experiment,
                      mock_variation,
                      enums.DecisionSources.FEATURE_TEST
                    )) as mock_decision, \
      mock.patch('optimizely.event_dispatcher.EventDispatcher.dispatch_event') as mock_dispatch_event, \
      mock.patch('optimizely.notification_center.NotificationCenter.send_notifications') as mock_broadcast_decision, \
      mock.patch('uuid.uuid4', return_value='a68cf1ad-0393-4e18-af87-efe8f01a7c9c'), \
      mock.patch('time.time', return_value=42):
      self.assertFalse(opt_obj.is_feature_enabled('test_feature_in_experiment', 'test_user'))

    mock_decision.assert_called_once_with(opt_obj.config_manager.get_config(), feature, 'test_user', None)

    mock_broadcast_decision.assert_called_with(
      enums.NotificationTypes.DECISION,
      'feature',
      'test_user',
      {},
      {
        'feature_key': 'test_feature_in_experiment',
        'feature_enabled': False,
        'source': 'feature-test',
        'source_info': {
          'experiment_key': 'test_experiment',
          'variation_key': 'control'
        }
      }
    )
    # Check that impression event is sent
    expected_params = {
      'account_id': '12001',
      'project_id': '111111',
      'visitors': [{
        'visitor_id': 'test_user',
        'attributes': [{
          'type': 'custom',
          'value': True,
          'entity_id': '$opt_bot_filtering',
          'key': '$opt_bot_filtering'
        }],
        'snapshots': [{
          'decisions': [{
            'variation_id': '111128',
            'experiment_id': '111127',
            'campaign_id': '111182'
          }],
          'events': [{
            'timestamp': 42000,
            'entity_id': '111182',
            'uuid': 'a68cf1ad-0393-4e18-af87-efe8f01a7c9c',
            'key': 'campaign_activated',
          }]
        }]
      }],
      'client_version': version.__version__,
      'client_name': 'python-sdk',
      'enrich_decisions': True,
      'anonymize_ip': False,
      'revision': '1'
    }
    # Check that impression event is sent
    self.assertEqual(1, mock_dispatch_event.call_count)
    self._validate_event_object(mock_dispatch_event.call_args[0][0],
                                'https://logx.optimizely.com/v1/events',
                                expected_params, 'POST', {'Content-Type': 'application/json'})

  def test_is_feature_enabled__returns_true_for_feature_rollout_if_feature_enabled(self):
    """ Test that the feature is enabled for the user if bucketed into variation of a rollout and
    the variation's featureEnabled property is True. Also confirm that no impression event is dispatched and
    decision is broadcasted with proper parameters """

    opt_obj = optimizely.Optimizely(json.dumps(self.config_dict_with_features))
    project_config = opt_obj.config_manager.get_config()
    feature = project_config.get_feature_from_key('test_feature_in_experiment')

    mock_experiment = project_config.get_experiment_from_key('test_experiment')
    mock_variation = project_config.get_variation_from_id('test_experiment', '111129')

    # Assert that featureEnabled property is True
    self.assertTrue(mock_variation.featureEnabled)

    with mock.patch('optimizely.decision_service.DecisionService.get_variation_for_feature',
                    return_value=decision_service.Decision(
                      mock_experiment,
                      mock_variation,
                      enums.DecisionSources.ROLLOUT
                    )) as mock_decision, \
      mock.patch('optimizely.event_dispatcher.EventDispatcher.dispatch_event') as mock_dispatch_event, \
      mock.patch('optimizely.notification_center.NotificationCenter.send_notifications') as mock_broadcast_decision, \
      mock.patch('uuid.uuid4', return_value='a68cf1ad-0393-4e18-af87-efe8f01a7c9c'), \
      mock.patch('time.time', return_value=42):
      self.assertTrue(opt_obj.is_feature_enabled('test_feature_in_experiment', 'test_user'))

    mock_decision.assert_called_once_with(opt_obj.config_manager.get_config(), feature, 'test_user', None)

    mock_broadcast_decision.assert_called_with(
      enums.NotificationTypes.DECISION,
      'feature',
      'test_user',
      {},
      {
        'feature_key': 'test_feature_in_experiment',
        'feature_enabled': True,
        'source': 'rollout',
        'source_info': {}
      }
    )

    # Check that impression event is not sent
    self.assertEqual(0, mock_dispatch_event.call_count)

  def test_is_feature_enabled__returns_false_for_feature_rollout_if_feature_disabled(self):
    """ Test that the feature is disabled for the user if bucketed into variation of a rollout and
    the variation's featureEnabled property is False. Also confirm that no impression event is dispatched and
    decision is broadcasted with proper parameters """

    opt_obj = optimizely.Optimizely(json.dumps(self.config_dict_with_features))
    project_config = opt_obj.config_manager.get_config()
    feature = project_config.get_feature_from_key('test_feature_in_experiment')

    mock_experiment = project_config.get_experiment_from_key('test_experiment')
    mock_variation = project_config.get_variation_from_id('test_experiment', '111129')

    # Set featureEnabled property to False
    mock_variation.featureEnabled = False

    with mock.patch('optimizely.decision_service.DecisionService.get_variation_for_feature',
                    return_value=decision_service.Decision(
                      mock_experiment,
                      mock_variation,
                      enums.DecisionSources.ROLLOUT
                    )) as mock_decision, \
      mock.patch('optimizely.event_dispatcher.EventDispatcher.dispatch_event') as mock_dispatch_event, \
      mock.patch('optimizely.notification_center.NotificationCenter.send_notifications') as mock_broadcast_decision, \
      mock.patch('uuid.uuid4', return_value='a68cf1ad-0393-4e18-af87-efe8f01a7c9c'), \
      mock.patch('time.time', return_value=42):
      self.assertFalse(opt_obj.is_feature_enabled('test_feature_in_experiment', 'test_user'))

    mock_decision.assert_called_once_with(opt_obj.config_manager.get_config(), feature, 'test_user', None)

    mock_broadcast_decision.assert_called_with(
      enums.NotificationTypes.DECISION,
      'feature',
      'test_user',
      {},
      {
        'feature_key': 'test_feature_in_experiment',
        'feature_enabled': False,
        'source': 'rollout',
        'source_info': {}
      }
    )

    # Check that impression event is not sent
    self.assertEqual(0, mock_dispatch_event.call_count)

  def test_is_feature_enabled__returns_false_when_user_is_not_bucketed_into_any_variation(self):
    """ Test that the feature is not enabled for the user if user is neither bucketed for
    Feature Experiment nor for Feature Rollout.
    Also confirm that impression event is not dispatched. """

    opt_obj = optimizely.Optimizely(json.dumps(self.config_dict_with_features))
    project_config = opt_obj.config_manager.get_config()
    feature = project_config.get_feature_from_key('test_feature_in_experiment')
    with mock.patch('optimizely.decision_service.DecisionService.get_variation_for_feature',
                    return_value=decision_service.Decision(
                      None,
                      None,
                      enums.DecisionSources.ROLLOUT
                    )) as mock_decision, \
      mock.patch('optimizely.event_dispatcher.EventDispatcher.dispatch_event') as mock_dispatch_event, \
      mock.patch('optimizely.notification_center.NotificationCenter.send_notifications') as mock_broadcast_decision, \
      mock.patch('uuid.uuid4', return_value='a68cf1ad-0393-4e18-af87-efe8f01a7c9c'), \
      mock.patch('time.time', return_value=42):
      self.assertFalse(opt_obj.is_feature_enabled('test_feature_in_experiment', 'test_user'))

    # Check that impression event is not sent
    self.assertEqual(0, mock_dispatch_event.call_count)

    mock_decision.assert_called_once_with(opt_obj.config_manager.get_config(), feature, 'test_user', None)

    mock_broadcast_decision.assert_called_with(
      enums.NotificationTypes.DECISION,
      'feature',
      'test_user',
      {},
      {
        'feature_key': 'test_feature_in_experiment',
        'feature_enabled': False,
        'source': 'rollout',
        'source_info': {}
      }
    )

    # Check that impression event is not sent
    self.assertEqual(0, mock_dispatch_event.call_count)

  def test_is_feature_enabled__invalid_object(self):
    """ Test that is_feature_enabled returns False and logs error if Optimizely instance is invalid. """

    class InvalidConfigManager(object):
      pass

    opt_obj = optimizely.Optimizely(json.dumps(self.config_dict), config_manager=InvalidConfigManager())

    with mock.patch.object(opt_obj, 'logger') as mock_client_logging:
      self.assertFalse(opt_obj.is_feature_enabled('test_feature_in_experiment', 'user_1'))

    mock_client_logging.error.assert_called_once_with('Optimizely instance is not valid. Failing "is_feature_enabled".')

  def test_is_feature_enabled__invalid_config(self):
    """ Test that is_feature_enabled returns False if config is invalid. """

    opt_obj = optimizely.Optimizely('invalid_file')

    with mock.patch.object(opt_obj, 'logger') as mock_client_logging, \
      mock.patch('optimizely.event_dispatcher.EventDispatcher.dispatch_event') as mock_dispatch_event:
      self.assertFalse(opt_obj.is_feature_enabled('test_feature_in_experiment', 'user_1'))

    mock_client_logging.error.assert_called_once_with('Invalid config. Optimizely instance is not valid. '
                                                      'Failing "is_feature_enabled".')

    # Check that no event is sent
    self.assertEqual(0, mock_dispatch_event.call_count)

  def test_get_enabled_features(self):
    """ Test that get_enabled_features only returns features that are enabled for the specified user. """

    opt_obj = optimizely.Optimizely(json.dumps(self.config_dict_with_features))

    def side_effect(*args, **kwargs):
      feature_key = args[0]
      if feature_key == 'test_feature_in_experiment' or feature_key == 'test_feature_in_rollout':
        return True

      return False

    with mock.patch('optimizely.optimizely.Optimizely.is_feature_enabled',
                    side_effect=side_effect) as mock_is_feature_enabled:
      received_features = opt_obj.get_enabled_features('user_1')

    expected_enabled_features = ['test_feature_in_experiment', 'test_feature_in_rollout']
    self.assertEqual(sorted(expected_enabled_features), sorted(received_features))
    mock_is_feature_enabled.assert_any_call('test_feature_in_experiment', 'user_1', None)
    mock_is_feature_enabled.assert_any_call('test_feature_in_rollout', 'user_1', None)
    mock_is_feature_enabled.assert_any_call('test_feature_in_group', 'user_1', None)
    mock_is_feature_enabled.assert_any_call('test_feature_in_experiment_and_rollout', 'user_1', None)

  def test_get_enabled_features__broadcasts_decision_for_each_feature(self):
    """ Test that get_enabled_features only returns features that are enabled for the specified user \
    and broadcasts decision for each feature. """

    opt_obj = optimizely.Optimizely(json.dumps(self.config_dict_with_features))
    mock_experiment = opt_obj.config_manager.get_config().get_experiment_from_key('test_experiment')
    mock_variation = opt_obj.config_manager.get_config().get_variation_from_id('test_experiment', '111129')
    mock_variation_2 = opt_obj.config_manager.get_config().get_variation_from_id('test_experiment', '111128')

    def side_effect(*args, **kwargs):
      feature = args[1]
      if feature.key == 'test_feature_in_experiment':
        return decision_service.Decision(
          mock_experiment, mock_variation, enums.DecisionSources.FEATURE_TEST
        )
      elif feature.key == 'test_feature_in_rollout':
        return decision_service.Decision(
          mock_experiment, mock_variation, enums.DecisionSources.ROLLOUT
        )
      elif feature.key == 'test_feature_in_experiment_and_rollout':
        return decision_service.Decision(
          mock_experiment, mock_variation_2, enums.DecisionSources.FEATURE_TEST
        )
      else:
        return decision_service.Decision(
          mock_experiment, mock_variation_2, enums.DecisionSources.ROLLOUT
        )

    with mock.patch('optimizely.decision_service.DecisionService.get_variation_for_feature',
                        side_effect=side_effect),\
        mock.patch('optimizely.notification_center.NotificationCenter.send_notifications') \
            as mock_broadcast_decision:
      received_features = opt_obj.get_enabled_features('user_1')

    expected_enabled_features = ['test_feature_in_experiment', 'test_feature_in_rollout']

    self.assertEqual(sorted(expected_enabled_features), sorted(received_features))

    mock_broadcast_decision.assert_has_calls([
      mock.call(
        enums.NotificationTypes.DECISION,
        'feature',
        'user_1',
        {},
        {
          'feature_key': 'test_feature_in_experiment',
          'feature_enabled': True,
          'source': 'feature-test',
          'source_info': {
            'experiment_key': 'test_experiment',
            'variation_key': 'variation'
          }
        }
      ),
      mock.call(
       enums.NotificationTypes.DECISION,
       'feature',
       'user_1',
       {},
       {
          'feature_key': 'test_feature_in_group',
          'feature_enabled': False,
          'source': 'rollout',
          'source_info': {}
       }
      ),
      mock.call(
       enums.NotificationTypes.DECISION,
       'feature',
       'user_1',
       {},
       {
         'feature_key': 'test_feature_in_rollout',
         'feature_enabled': True,
         'source': 'rollout',
         'source_info': {}
       }
      ),
      mock.call(
       enums.NotificationTypes.DECISION,
       'feature',
       'user_1',
       {},
       {
         'feature_key': 'test_feature_in_experiment_and_rollout',
         'feature_enabled': False,
         'source': 'feature-test',
         'source_info': {
           'experiment_key': 'test_experiment',
           'variation_key': 'control'
         }
       }
      )
    ], any_order=True)

  def test_get_enabled_features_invalid_user_id(self):
    with mock.patch.object(self.optimizely, 'logger') as mock_client_logging:
      self.assertEqual([], self.optimizely.get_enabled_features(1.2))

    mock_client_logging.error.assert_called_once_with('Provided "user_id" is in an invalid format.')

  def test_get_enabled_features__invalid_attributes(self):
    """ Test that get_enabled_features returns empty list if attributes are in an invalid format. """
    with mock.patch.object(self.optimizely, 'logger') as mock_client_logging, \
            mock.patch('optimizely.helpers.validator.are_attributes_valid', return_value=False) as mock_validator:
      self.assertEqual([], self.optimizely.get_enabled_features('test_user', attributes='invalid'))

    mock_validator.assert_called_once_with('invalid')
    mock_client_logging.error.assert_called_once_with('Provided attributes are in an invalid format.')

  def test_get_enabled_features__invalid_object(self):
    """ Test that get_enabled_features returns empty list if Optimizely instance is invalid. """

    class InvalidConfigManager(object):
      pass

    opt_obj = optimizely.Optimizely(json.dumps(self.config_dict), config_manager=InvalidConfigManager())

    with mock.patch.object(opt_obj, 'logger') as mock_client_logging:
      self.assertEqual([], opt_obj.get_enabled_features('test_user'))

    mock_client_logging.error.assert_called_once_with('Optimizely instance is not valid. '
                                                      'Failing "get_enabled_features".')

  def test_get_enabled_features__invalid_config(self):
    """ Test that get_enabled_features returns empty list if config is invalid. """

    opt_obj = optimizely.Optimizely('invalid_file')

    with mock.patch.object(opt_obj, 'logger') as mock_client_logging:
      self.assertEqual([], opt_obj.get_enabled_features('user_1'))

    mock_client_logging.error.assert_called_once_with('Invalid config. Optimizely instance is not valid. '
                                                      'Failing "get_enabled_features".')

  def test_get_feature_variable_boolean(self):
    """ Test that get_feature_variable_boolean returns Boolean value as expected \
    and broadcasts decision with proper parameters. """

    opt_obj = optimizely.Optimizely(json.dumps(self.config_dict_with_features))
    mock_experiment = opt_obj.config_manager.get_config().get_experiment_from_key('test_experiment')
    mock_variation = opt_obj.config_manager.get_config().get_variation_from_id('test_experiment', '111129')
    with mock.patch('optimizely.decision_service.DecisionService.get_variation_for_feature',
                    return_value=decision_service.Decision(mock_experiment,
                                                           mock_variation,
                                                           enums.DecisionSources.FEATURE_TEST)), \
         mock.patch.object(opt_obj.config_manager.get_config(), 'logger') as mock_config_logging, \
         mock.patch('optimizely.notification_center.NotificationCenter.send_notifications') as mock_broadcast_decision:
      self.assertTrue(opt_obj.get_feature_variable_boolean('test_feature_in_experiment', 'is_working', 'test_user'))

    mock_config_logging.info.assert_called_once_with(
      'Value for variable "is_working" for variation "variation" is "true".'
    )

    mock_broadcast_decision.assert_called_once_with(
      enums.NotificationTypes.DECISION,
      'feature-variable',
      'test_user',
      {},
      {
        'feature_key': 'test_feature_in_experiment',
        'feature_enabled': True,
        'source': 'feature-test',
        'variable_key': 'is_working',
        'variable_value': True,
        'variable_type': 'boolean',
        'source_info': {
          'experiment_key': 'test_experiment',
          'variation_key': 'variation'
        }
      }
    )

  def test_get_feature_variable_double(self):
    """ Test that get_feature_variable_double returns Double value as expected \
    and broadcasts decision with proper parameters. """

    opt_obj = optimizely.Optimizely(json.dumps(self.config_dict_with_features))
    mock_experiment = opt_obj.config_manager.get_config().get_experiment_from_key('test_experiment')
    mock_variation = opt_obj.config_manager.get_config().get_variation_from_id('test_experiment', '111129')
    with mock.patch('optimizely.decision_service.DecisionService.get_variation_for_feature',
                    return_value=decision_service.Decision(mock_experiment,
                                                           mock_variation,
                                                           enums.DecisionSources.FEATURE_TEST)), \
         mock.patch.object(opt_obj.config_manager.get_config(), 'logger') as mock_config_logging, \
         mock.patch('optimizely.notification_center.NotificationCenter.send_notifications') as mock_broadcast_decision:
      self.assertEqual(10.02, opt_obj.get_feature_variable_double('test_feature_in_experiment', 'cost', 'test_user'))

    mock_config_logging.info.assert_called_once_with(
      'Value for variable "cost" for variation "variation" is "10.02".'
    )

    mock_broadcast_decision.assert_called_once_with(
      enums.NotificationTypes.DECISION,
      'feature-variable',
      'test_user',
      {},
      {
        'feature_key': 'test_feature_in_experiment',
        'feature_enabled': True,
        'source': 'feature-test',
        'variable_key': 'cost',
        'variable_value': 10.02,
        'variable_type': 'double',
        'source_info': {
          'experiment_key': 'test_experiment',
          'variation_key': 'variation'
        }
      }
    )

  def test_get_feature_variable_integer(self):
    """ Test that get_feature_variable_integer returns Integer value as expected \
    and broadcasts decision with proper parameters. """

    opt_obj = optimizely.Optimizely(json.dumps(self.config_dict_with_features))
    mock_experiment = opt_obj.config_manager.get_config().get_experiment_from_key('test_experiment')
    mock_variation = opt_obj.config_manager.get_config().get_variation_from_id('test_experiment', '111129')
    with mock.patch('optimizely.decision_service.DecisionService.get_variation_for_feature',
                    return_value=decision_service.Decision(mock_experiment,
                                                           mock_variation,
                                                           enums.DecisionSources.FEATURE_TEST)), \
         mock.patch.object(opt_obj.config_manager.get_config(), 'logger') as mock_config_logging, \
         mock.patch('optimizely.notification_center.NotificationCenter.send_notifications') as mock_broadcast_decision:
      self.assertEqual(4243, opt_obj.get_feature_variable_integer('test_feature_in_experiment', 'count', 'test_user'))

    mock_config_logging.info.assert_called_once_with(
      'Value for variable "count" for variation "variation" is "4243".'
    )

    mock_broadcast_decision.assert_called_once_with(
      enums.NotificationTypes.DECISION,
      'feature-variable',
      'test_user',
      {},
      {
        'feature_key': 'test_feature_in_experiment',
        'feature_enabled': True,
        'source': 'feature-test',
        'variable_key': 'count',
        'variable_value': 4243,
        'variable_type': 'integer',
        'source_info': {
          'experiment_key': 'test_experiment',
          'variation_key': 'variation'
        }
      }
    )

  def test_get_feature_variable_string(self):
    """ Test that get_feature_variable_string returns String value as expected \
    and broadcasts decision with proper parameters. """

    opt_obj = optimizely.Optimizely(json.dumps(self.config_dict_with_features))
    mock_experiment = opt_obj.config_manager.get_config().get_experiment_from_key('test_experiment')
    mock_variation = opt_obj.config_manager.get_config().get_variation_from_id('test_experiment', '111129')
    with mock.patch('optimizely.decision_service.DecisionService.get_variation_for_feature',
                    return_value=decision_service.Decision(mock_experiment,
                                                           mock_variation,
                                                           enums.DecisionSources.FEATURE_TEST)), \
         mock.patch.object(opt_obj.config_manager.get_config(), 'logger') as mock_config_logging, \
         mock.patch('optimizely.notification_center.NotificationCenter.send_notifications') as mock_broadcast_decision:
      self.assertEqual(
        'staging',
        opt_obj.get_feature_variable_string('test_feature_in_experiment', 'environment', 'test_user')
      )

    mock_config_logging.info.assert_called_once_with(
      'Value for variable "environment" for variation "variation" is "staging".'
    )

    mock_broadcast_decision.assert_called_once_with(
      enums.NotificationTypes.DECISION,
      'feature-variable',
      'test_user',
      {},
      {
        'feature_key': 'test_feature_in_experiment',
        'feature_enabled': True,
        'source': 'feature-test',
        'variable_key': 'environment',
        'variable_value': 'staging',
        'variable_type': 'string',
        'source_info': {
          'experiment_key': 'test_experiment',
          'variation_key': 'variation'
        }
      }
    )

  def test_get_feature_variable(self):
    """ Test that get_feature_variable returns variable value as expected \
    and broadcasts decision with proper parameters. """

    opt_obj = optimizely.Optimizely(json.dumps(self.config_dict_with_features))
    mock_experiment = opt_obj.config.get_experiment_from_key('test_experiment')
    mock_variation = opt_obj.config.get_variation_from_id('test_experiment', '111129')
    # Boolean
    with mock.patch('optimizely.decision_service.DecisionService.get_variation_for_feature',
                    return_value=decision_service.Decision(mock_experiment,
                                                           mock_variation,
                                                           enums.DecisionSources.FEATURE_TEST)), \
         mock.patch.object(opt_obj.config, 'logger') as mock_config_logging, \
         mock.patch('optimizely.notification_center.NotificationCenter.send_notifications') as mock_broadcast_decision:
      self.assertTrue(opt_obj.get_feature_variable('test_feature_in_experiment', 'is_working', 'test_user'))

    mock_config_logging.info.assert_called_once_with(
      'Value for variable "is_working" for variation "variation" is "true".'
    )

    mock_broadcast_decision.assert_called_once_with(
      enums.NotificationTypes.DECISION,
      'feature-variable',
      'test_user',
      {},
      {
        'feature_key': 'test_feature_in_experiment',
        'feature_enabled': True,
        'source': 'feature-test',
        'variable_key': 'is_working',
        'variable_value': True,
        'variable_type': 'boolean',
        'source_info': {
          'experiment_key': 'test_experiment',
          'variation_key': 'variation'
        }
      }
    )
    # Double
    with mock.patch('optimizely.decision_service.DecisionService.get_variation_for_feature',
                    return_value=decision_service.Decision(mock_experiment,
                                                           mock_variation,
                                                           enums.DecisionSources.FEATURE_TEST)), \
         mock.patch.object(opt_obj.config, 'logger') as mock_config_logging, \
         mock.patch('optimizely.notification_center.NotificationCenter.send_notifications') as mock_broadcast_decision:
      self.assertEqual(10.02, opt_obj.get_feature_variable('test_feature_in_experiment', 'cost', 'test_user'))

    mock_config_logging.info.assert_called_once_with(
      'Value for variable "cost" for variation "variation" is "10.02".'
    )

    mock_broadcast_decision.assert_called_once_with(
      enums.NotificationTypes.DECISION,
      'feature-variable',
      'test_user',
      {},
      {
        'feature_key': 'test_feature_in_experiment',
        'feature_enabled': True,
        'source': 'feature-test',
        'variable_key': 'cost',
        'variable_value': 10.02,
        'variable_type': 'double',
        'source_info': {
          'experiment_key': 'test_experiment',
          'variation_key': 'variation'
        }
      }
    )
    # Integer
    with mock.patch('optimizely.decision_service.DecisionService.get_variation_for_feature',
                    return_value=decision_service.Decision(mock_experiment,
                                                           mock_variation,
                                                           enums.DecisionSources.FEATURE_TEST)), \
         mock.patch.object(opt_obj.config, 'logger') as mock_config_logging, \
         mock.patch('optimizely.notification_center.NotificationCenter.send_notifications') as mock_broadcast_decision:
      self.assertEqual(4243, opt_obj.get_feature_variable('test_feature_in_experiment', 'count', 'test_user'))

    mock_config_logging.info.assert_called_once_with(
      'Value for variable "count" for variation "variation" is "4243".'
    )

    mock_broadcast_decision.assert_called_once_with(
      enums.NotificationTypes.DECISION,
      'feature-variable',
      'test_user',
      {},
      {
        'feature_key': 'test_feature_in_experiment',
        'feature_enabled': True,
        'source': 'feature-test',
        'variable_key': 'count',
        'variable_value': 4243,
        'variable_type': 'integer',
        'source_info': {
          'experiment_key': 'test_experiment',
          'variation_key': 'variation'
        }
      }
    )
    # String
    with mock.patch('optimizely.decision_service.DecisionService.get_variation_for_feature',
                    return_value=decision_service.Decision(mock_experiment,
                                                           mock_variation,
                                                           enums.DecisionSources.FEATURE_TEST)), \
         mock.patch.object(opt_obj.config, 'logger') as mock_config_logging, \
         mock.patch('optimizely.notification_center.NotificationCenter.send_notifications') as mock_broadcast_decision:
      self.assertEqual(
        'staging',
        opt_obj.get_feature_variable('test_feature_in_experiment', 'environment', 'test_user')
      )

    mock_config_logging.info.assert_called_once_with(
      'Value for variable "environment" for variation "variation" is "staging".'
    )

    mock_broadcast_decision.assert_called_once_with(
      enums.NotificationTypes.DECISION,
      'feature-variable',
      'test_user',
      {},
      {
        'feature_key': 'test_feature_in_experiment',
        'feature_enabled': True,
        'source': 'feature-test',
        'variable_key': 'environment',
        'variable_value': 'staging',
        'variable_type': 'string',
        'source_info': {
          'experiment_key': 'test_experiment',
          'variation_key': 'variation'
        }
      }
    )

  def test_get_feature_variable_boolean_for_feature_in_rollout(self):
    """ Test that get_feature_variable_boolean returns Boolean value as expected \
    and broadcasts decision with proper parameters. """

    opt_obj = optimizely.Optimizely(json.dumps(self.config_dict_with_features))
    mock_experiment = opt_obj.config_manager.get_config().get_experiment_from_key('211127')
    mock_variation = opt_obj.config_manager.get_config().get_variation_from_id('211127', '211129')
    user_attributes = {'test_attribute': 'test_value'}

    with mock.patch('optimizely.decision_service.DecisionService.get_variation_for_feature',
                    return_value=decision_service.Decision(mock_experiment,
                                                           mock_variation,
                                                           enums.DecisionSources.ROLLOUT)), \
         mock.patch.object(opt_obj.config_manager.get_config(), 'logger') as mock_config_logging, \
         mock.patch('optimizely.notification_center.NotificationCenter.send_notifications') as mock_broadcast_decision:
      self.assertTrue(opt_obj.get_feature_variable_boolean('test_feature_in_rollout', 'is_running', 'test_user',
                                                            attributes=user_attributes))

    mock_config_logging.info.assert_called_once_with(
      'Value for variable "is_running" for variation "211129" is "true".'
    )

    mock_broadcast_decision.assert_called_once_with(
      enums.NotificationTypes.DECISION,
      'feature-variable',
      'test_user',
      {'test_attribute': 'test_value'},
      {
        'feature_key': 'test_feature_in_rollout',
        'feature_enabled': True,
        'source': 'rollout',
        'variable_key': 'is_running',
        'variable_value': True,
        'variable_type': 'boolean',
        'source_info': {}
      }
    )

  def test_get_feature_variable_double_for_feature_in_rollout(self):
    """ Test that get_feature_variable_double returns Double value as expected \
    and broadcasts decision with proper parameters. """

    opt_obj = optimizely.Optimizely(json.dumps(self.config_dict_with_features))
    mock_experiment = opt_obj.config_manager.get_config().get_experiment_from_key('211127')
    mock_variation = opt_obj.config_manager.get_config().get_variation_from_id('211127', '211129')
    user_attributes = {'test_attribute': 'test_value'}

    with mock.patch('optimizely.decision_service.DecisionService.get_variation_for_feature',
                    return_value=decision_service.Decision(mock_experiment,
                                                           mock_variation,
                                                           enums.DecisionSources.ROLLOUT)), \
         mock.patch.object(opt_obj.config_manager.get_config(), 'logger') as mock_config_logging, \
         mock.patch('optimizely.notification_center.NotificationCenter.send_notifications') as mock_broadcast_decision:
      self.assertTrue(opt_obj.get_feature_variable_double('test_feature_in_rollout', 'price', 'test_user',
                                                            attributes=user_attributes))

    mock_config_logging.info.assert_called_once_with(
      'Value for variable "price" for variation "211129" is "39.99".'
    )

    mock_broadcast_decision.assert_called_once_with(
      enums.NotificationTypes.DECISION,
      'feature-variable',
      'test_user',
      {'test_attribute': 'test_value'},
      {
        'feature_key': 'test_feature_in_rollout',
        'feature_enabled': True,
        'source': 'rollout',
        'variable_key': 'price',
        'variable_value': 39.99,
        'variable_type': 'double',
        'source_info': {}
      }
    )

  def test_get_feature_variable_integer_for_feature_in_rollout(self):
    """ Test that get_feature_variable_integer returns Double value as expected \
    and broadcasts decision with proper parameters. """

    opt_obj = optimizely.Optimizely(json.dumps(self.config_dict_with_features))
    mock_experiment = opt_obj.config_manager.get_config().get_experiment_from_key('211127')
    mock_variation = opt_obj.config_manager.get_config().get_variation_from_id('211127', '211129')
    user_attributes = {'test_attribute': 'test_value'}

    with mock.patch('optimizely.decision_service.DecisionService.get_variation_for_feature',
                    return_value=decision_service.Decision(mock_experiment,
                                                           mock_variation,
                                                           enums.DecisionSources.ROLLOUT)), \
         mock.patch.object(opt_obj.config_manager.get_config(), 'logger') as mock_config_logging, \
         mock.patch('optimizely.notification_center.NotificationCenter.send_notifications') as mock_broadcast_decision:
      self.assertTrue(opt_obj.get_feature_variable_integer('test_feature_in_rollout', 'count', 'test_user',
                                                            attributes=user_attributes))

    mock_config_logging.info.assert_called_once_with(
      'Value for variable "count" for variation "211129" is "399".'
    )

    mock_broadcast_decision.assert_called_once_with(
      enums.NotificationTypes.DECISION,
      'feature-variable',
      'test_user',
      {'test_attribute': 'test_value'},
      {
        'feature_key': 'test_feature_in_rollout',
        'feature_enabled': True,
        'source': 'rollout',
        'variable_key': 'count',
        'variable_value': 399,
        'variable_type': 'integer',
        'source_info': {}
      }
    )

  def test_get_feature_variable_string_for_feature_in_rollout(self):
    """ Test that get_feature_variable_double returns Double value as expected \
    and broadcasts decision with proper parameters. """

    opt_obj = optimizely.Optimizely(json.dumps(self.config_dict_with_features))
    mock_experiment = opt_obj.config_manager.get_config().get_experiment_from_key('211127')
    mock_variation = opt_obj.config_manager.get_config().get_variation_from_id('211127', '211129')
    user_attributes = {'test_attribute': 'test_value'}

    with mock.patch('optimizely.decision_service.DecisionService.get_variation_for_feature',
                    return_value=decision_service.Decision(mock_experiment,
                                                           mock_variation,
                                                           enums.DecisionSources.ROLLOUT)), \
         mock.patch.object(opt_obj.config_manager.get_config(), 'logger') as mock_config_logging, \
         mock.patch('optimizely.notification_center.NotificationCenter.send_notifications') as mock_broadcast_decision:
      self.assertTrue(opt_obj.get_feature_variable_string('test_feature_in_rollout', 'message', 'test_user',
                                                            attributes=user_attributes))

    mock_config_logging.info.assert_called_once_with(
      'Value for variable "message" for variation "211129" is "Hello audience".'
    )

    mock_broadcast_decision.assert_called_once_with(
      enums.NotificationTypes.DECISION,
      'feature-variable',
      'test_user',
      {'test_attribute': 'test_value'},
      {
        'feature_key': 'test_feature_in_rollout',
        'feature_enabled': True,
        'source': 'rollout',
        'variable_key': 'message',
        'variable_value': 'Hello audience',
        'variable_type': 'string',
        'source_info': {}
      }
    )

  def test_get_feature_variable_for_feature_in_rollout(self):
    """ Test that get_feature_variable returns value as expected \
    and broadcasts decision with proper parameters. """

    opt_obj = optimizely.Optimizely(json.dumps(self.config_dict_with_features))
    mock_experiment = opt_obj.config.get_experiment_from_key('211127')
    mock_variation = opt_obj.config.get_variation_from_id('211127', '211129')
    user_attributes = {'test_attribute': 'test_value'}

    # Boolean
    with mock.patch('optimizely.decision_service.DecisionService.get_variation_for_feature',
                    return_value=decision_service.Decision(mock_experiment,
                                                           mock_variation,
                                                           enums.DecisionSources.ROLLOUT)), \
         mock.patch.object(opt_obj.config, 'logger') as mock_config_logging, \
         mock.patch('optimizely.notification_center.NotificationCenter.send_notifications') as mock_broadcast_decision:
      self.assertTrue(opt_obj.get_feature_variable('test_feature_in_rollout', 'is_running', 'test_user',
                                                            attributes=user_attributes))

    mock_config_logging.info.assert_called_once_with(
      'Value for variable "is_running" for variation "211129" is "true".'
    )

    mock_broadcast_decision.assert_called_once_with(
      enums.NotificationTypes.DECISION,
      'feature-variable',
      'test_user',
      {'test_attribute': 'test_value'},
      {
        'feature_key': 'test_feature_in_rollout',
        'feature_enabled': True,
        'source': 'rollout',
        'variable_key': 'is_running',
        'variable_value': True,
        'variable_type': 'boolean',
        'source_info': {}
      }
    )
    # Double
    with mock.patch('optimizely.decision_service.DecisionService.get_variation_for_feature',
                    return_value=decision_service.Decision(mock_experiment,
                                                           mock_variation,
                                                           enums.DecisionSources.ROLLOUT)), \
         mock.patch.object(opt_obj.config, 'logger') as mock_config_logging, \
         mock.patch('optimizely.notification_center.NotificationCenter.send_notifications') as mock_broadcast_decision:
      self.assertTrue(opt_obj.get_feature_variable('test_feature_in_rollout', 'price', 'test_user',
                                                            attributes=user_attributes))

    mock_config_logging.info.assert_called_once_with(
      'Value for variable "price" for variation "211129" is "39.99".'
    )

    mock_broadcast_decision.assert_called_once_with(
      enums.NotificationTypes.DECISION,
      'feature-variable',
      'test_user',
      {'test_attribute': 'test_value'},
      {
        'feature_key': 'test_feature_in_rollout',
        'feature_enabled': True,
        'source': 'rollout',
        'variable_key': 'price',
        'variable_value': 39.99,
        'variable_type': 'double',
        'source_info': {}
      }
    )
    # Integer
    with mock.patch('optimizely.decision_service.DecisionService.get_variation_for_feature',
                    return_value=decision_service.Decision(mock_experiment,
                                                           mock_variation,
                                                           enums.DecisionSources.ROLLOUT)), \
         mock.patch.object(opt_obj.config, 'logger') as mock_config_logging, \
         mock.patch('optimizely.notification_center.NotificationCenter.send_notifications') as mock_broadcast_decision:
      self.assertTrue(opt_obj.get_feature_variable('test_feature_in_rollout', 'count', 'test_user',
                                                            attributes=user_attributes))

    mock_config_logging.info.assert_called_once_with(
      'Value for variable "count" for variation "211129" is "399".'
    )

    mock_broadcast_decision.assert_called_once_with(
      enums.NotificationTypes.DECISION,
      'feature-variable',
      'test_user',
      {'test_attribute': 'test_value'},
      {
        'feature_key': 'test_feature_in_rollout',
        'feature_enabled': True,
        'source': 'rollout',
        'variable_key': 'count',
        'variable_value': 399,
        'variable_type': 'integer',
        'source_info': {}
      }
    )
    # String
    with mock.patch('optimizely.decision_service.DecisionService.get_variation_for_feature',
                    return_value=decision_service.Decision(mock_experiment,
                                                           mock_variation,
                                                           enums.DecisionSources.ROLLOUT)), \
         mock.patch.object(opt_obj.config, 'logger') as mock_config_logging, \
         mock.patch('optimizely.notification_center.NotificationCenter.send_notifications') as mock_broadcast_decision:
      self.assertTrue(opt_obj.get_feature_variable('test_feature_in_rollout', 'message', 'test_user',
                                                            attributes=user_attributes))

    mock_config_logging.info.assert_called_once_with(
      'Value for variable "message" for variation "211129" is "Hello audience".'
    )

    mock_broadcast_decision.assert_called_once_with(
      enums.NotificationTypes.DECISION,
      'feature-variable',
      'test_user',
      {'test_attribute': 'test_value'},
      {
        'feature_key': 'test_feature_in_rollout',
        'feature_enabled': True,
        'source': 'rollout',
        'variable_key': 'message',
        'variable_value': 'Hello audience',
        'variable_type': 'string',
        'source_info': {}
      }
    )

  def test_get_feature_variable__returns_default_value_if_variable_usage_not_in_variation(self):
    """ Test that get_feature_variable_* returns default value if variable usage not present in variation. """

    opt_obj = optimizely.Optimizely(json.dumps(self.config_dict_with_features))
    mock_experiment = opt_obj.config_manager.get_config().get_experiment_from_key('test_experiment')
    mock_variation = opt_obj.config_manager.get_config().get_variation_from_id('test_experiment', '111129')

    # Empty variable usage map for the mocked variation
    opt_obj.config_manager.get_config().variation_variable_usage_map['111129'] = None

    # Boolean
    with mock.patch('optimizely.decision_service.DecisionService.get_variation_for_feature',
                    return_value=decision_service.Decision(mock_experiment, mock_variation,
                                                           enums.DecisionSources.FEATURE_TEST)), \
         mock.patch.object(opt_obj.config_manager.get_config(), 'logger') as mock_config_logger:
      self.assertTrue(opt_obj.get_feature_variable_boolean('test_feature_in_experiment', 'is_working', 'test_user'))

    mock_config_logger.info.assert_called_once_with(
      'Variable "is_working" is not used in variation "variation". Assigning default value "true".'
    )
    mock_config_logger.info.reset_mock()

    # Double
    with mock.patch('optimizely.decision_service.DecisionService.get_variation_for_feature',
                    return_value=decision_service.Decision(mock_experiment, mock_variation,
                                                           enums.DecisionSources.FEATURE_TEST)), \
         mock.patch.object(opt_obj.config_manager.get_config(), 'logger') as mock_config_logger:
      self.assertEqual(10.99,
                       opt_obj.get_feature_variable_double('test_feature_in_experiment', 'cost', 'test_user'))

    mock_config_logger.info.assert_called_once_with(
      'Variable "cost" is not used in variation "variation". Assigning default value "10.99".'
    )
    mock_config_logger.info.reset_mock()

    # Integer
    with mock.patch('optimizely.decision_service.DecisionService.get_variation_for_feature',
                    return_value=decision_service.Decision(mock_experiment, mock_variation,
                                                           enums.DecisionSources.FEATURE_TEST)), \
         mock.patch.object(opt_obj.config, 'logger') as mock_config_logger:
      self.assertEqual(999,
                       opt_obj.get_feature_variable_integer('test_feature_in_experiment', 'count', 'test_user'))

    mock_config_logger.info.assert_called_once_with(
      'Variable "count" is not used in variation "variation". Assigning default value "999".'
    )
    mock_config_logger.info.reset_mock()

    # String
    with mock.patch('optimizely.decision_service.DecisionService.get_variation_for_feature',
                    return_value=decision_service.Decision(mock_experiment, mock_variation,
                                                           enums.DecisionSources.FEATURE_TEST)), \
         mock.patch.object(opt_obj.config, 'logger') as mock_config_logger:
      self.assertEqual('devel',
                       opt_obj.get_feature_variable_string('test_feature_in_experiment', 'environment', 'test_user'))

    mock_config_logger.info.assert_called_once_with(
      'Variable "environment" is not used in variation "variation". Assigning default value "devel".'
    )
    mock_config_logger.info.reset_mock()

    # Non-typed
    with mock.patch('optimizely.decision_service.DecisionService.get_variation_for_feature',
                    return_value=decision_service.Decision(mock_experiment, mock_variation,
                                                           enums.DecisionSources.FEATURE_TEST)), \
         mock.patch.object(opt_obj.config, 'logger') as mock_config_logger:
      self.assertTrue(opt_obj.get_feature_variable('test_feature_in_experiment', 'is_working', 'test_user'))

    mock_config_logger.info.assert_called_once_with(
      'Variable "is_working" is not used in variation "variation". Assigning default value "true".'
    )
    mock_config_logger.info.reset_mock()

    with mock.patch('optimizely.decision_service.DecisionService.get_variation_for_feature',
                    return_value=decision_service.Decision(mock_experiment, mock_variation,
                                                           enums.DecisionSources.FEATURE_TEST)), \
         mock.patch.object(opt_obj.config, 'logger') as mock_config_logger:
      self.assertEqual(10.99,
                       opt_obj.get_feature_variable('test_feature_in_experiment', 'cost', 'test_user'))

    mock_config_logger.info.assert_called_once_with(
      'Variable "cost" is not used in variation "variation". Assigning default value "10.99".'
    )
    mock_config_logger.info.reset_mock()

    with mock.patch('optimizely.decision_service.DecisionService.get_variation_for_feature',
                    return_value=decision_service.Decision(mock_experiment, mock_variation,
                                                           enums.DecisionSources.FEATURE_TEST)), \
         mock.patch.object(opt_obj.config, 'logger') as mock_config_logger:
      self.assertEqual(999,
                       opt_obj.get_feature_variable('test_feature_in_experiment', 'count', 'test_user'))

    mock_config_logger.info.assert_called_once_with(
      'Variable "count" is not used in variation "variation". Assigning default value "999".'
    )
    mock_config_logger.info.reset_mock()

    with mock.patch('optimizely.decision_service.DecisionService.get_variation_for_feature',
                    return_value=decision_service.Decision(mock_experiment, mock_variation,
                                                           enums.DecisionSources.FEATURE_TEST)), \
         mock.patch.object(opt_obj.config, 'logger') as mock_config_logger:
      self.assertEqual('devel',
                       opt_obj.get_feature_variable('test_feature_in_experiment', 'environment', 'test_user'))

    mock_config_logger.info.assert_called_once_with(
      'Variable "environment" is not used in variation "variation". Assigning default value "devel".'
    )
    mock_config_logger.info.reset_mock()

  def test_get_feature_variable__returns_default_value_if_no_variation(self):
    """ Test that get_feature_variable_* returns default value if no variation \
    and broadcasts decision with proper parameters. """

    opt_obj = optimizely.Optimizely(json.dumps(self.config_dict_with_features))

    # Boolean
    with mock.patch('optimizely.decision_service.DecisionService.get_variation_for_feature',
                    return_value=decision_service.Decision(None, None,
                                                           enums.DecisionSources.ROLLOUT)), \
         mock.patch.object(opt_obj, 'logger') as mock_client_logger, \
         mock.patch('optimizely.notification_center.NotificationCenter.send_notifications') as mock_broadcast_decision:
      self.assertTrue(opt_obj.get_feature_variable_boolean('test_feature_in_experiment', 'is_working', 'test_user'))

    mock_client_logger.info.assert_called_once_with(
      'User "test_user" is not in any variation or rollout rule. '
      'Returning default value for variable "is_working" of feature flag "test_feature_in_experiment".'
    )

    mock_broadcast_decision.assert_called_once_with(
      enums.NotificationTypes.DECISION,
      'feature-variable',
      'test_user',
      {},
      {
        'feature_key': 'test_feature_in_experiment',
        'feature_enabled': False,
        'source': 'rollout',
        'variable_key': 'is_working',
        'variable_value': True,
        'variable_type': 'boolean',
        'source_info': {}
      }
    )

    mock_client_logger.info.reset_mock()

    # Double
    with mock.patch('optimizely.decision_service.DecisionService.get_variation_for_feature',
                    return_value=decision_service.Decision(None, None,
                                                           enums.DecisionSources.ROLLOUT)), \
         mock.patch.object(opt_obj, 'logger') as mock_client_logger, \
         mock.patch('optimizely.notification_center.NotificationCenter.send_notifications') as mock_broadcast_decision:
      self.assertEqual(10.99,
                       opt_obj.get_feature_variable_double('test_feature_in_experiment', 'cost', 'test_user'))

    mock_client_logger.info.assert_called_once_with(
      'User "test_user" is not in any variation or rollout rule. '
      'Returning default value for variable "cost" of feature flag "test_feature_in_experiment".'
    )

    mock_broadcast_decision.assert_called_once_with(
      enums.NotificationTypes.DECISION,
      'feature-variable',
      'test_user',
      {},
      {
        'feature_key': 'test_feature_in_experiment',
        'feature_enabled': False,
        'source': 'rollout',
        'variable_key': 'cost',
        'variable_value': 10.99,
        'variable_type': 'double',
        'source_info': {}
      }
    )

    mock_client_logger.info.reset_mock()

    # Integer
    with mock.patch('optimizely.decision_service.DecisionService.get_variation_for_feature',
<<<<<<< HEAD
                    return_value=decision_service.Decision(mock_experiment, mock_variation,
                                                           enums.DecisionSources.FEATURE_TEST)), \
         mock.patch.object(opt_obj.config_manager.get_config(), 'logger') as mock_config_logger:
=======
                    return_value=decision_service.Decision(None, None,
                                                           enums.DecisionSources.ROLLOUT)), \
         mock.patch.object(opt_obj, 'logger') as mock_client_logger, \
         mock.patch('optimizely.notification_center.NotificationCenter.send_notifications') as mock_broadcast_decision:
>>>>>>> e9abbacf
      self.assertEqual(999,
                       opt_obj.get_feature_variable_integer('test_feature_in_experiment', 'count', 'test_user'))

    mock_client_logger.info.assert_called_once_with(
      'User "test_user" is not in any variation or rollout rule. '
      'Returning default value for variable "count" of feature flag "test_feature_in_experiment".'
    )

    mock_broadcast_decision.assert_called_once_with(
      enums.NotificationTypes.DECISION,
      'feature-variable',
      'test_user',
      {},
      {
        'feature_key': 'test_feature_in_experiment',
        'feature_enabled': False,
        'source': 'rollout',
        'variable_key': 'count',
        'variable_value': 999,
        'variable_type': 'integer',
        'source_info': {}
      }
    )

    mock_client_logger.info.reset_mock()

    # String
    with mock.patch('optimizely.decision_service.DecisionService.get_variation_for_feature',
<<<<<<< HEAD
                    return_value=decision_service.Decision(mock_experiment, mock_variation,
                                                           enums.DecisionSources.FEATURE_TEST)), \
         mock.patch.object(opt_obj.config_manager.get_config(), 'logger') as mock_config_logger:
=======
                    return_value=decision_service.Decision(None, None,
                                                           enums.DecisionSources.ROLLOUT)), \
         mock.patch.object(opt_obj, 'logger') as mock_client_logger, \
         mock.patch('optimizely.notification_center.NotificationCenter.send_notifications') as mock_broadcast_decision:
>>>>>>> e9abbacf
      self.assertEqual('devel',
                       opt_obj.get_feature_variable_string('test_feature_in_experiment', 'environment', 'test_user'))

    mock_client_logger.info.assert_called_once_with(
      'User "test_user" is not in any variation or rollout rule. '
      'Returning default value for variable "environment" of feature flag "test_feature_in_experiment".'
    )

    mock_broadcast_decision.assert_called_once_with(
      enums.NotificationTypes.DECISION,
      'feature-variable',
      'test_user',
      {},
      {
        'feature_key': 'test_feature_in_experiment',
        'feature_enabled': False,
        'source': 'rollout',
        'variable_key': 'environment',
        'variable_value': 'devel',
        'variable_type': 'string',
        'source_info': {}
      }
    )

    mock_client_logger.info.reset_mock()

    # Non-typed
    with mock.patch('optimizely.decision_service.DecisionService.get_variation_for_feature',
                    return_value=decision_service.Decision(None, None,
                                                           enums.DecisionSources.ROLLOUT)), \
         mock.patch.object(opt_obj, 'logger') as mock_client_logger, \
         mock.patch('optimizely.notification_center.NotificationCenter.send_notifications') as mock_broadcast_decision:
      self.assertTrue(opt_obj.get_feature_variable('test_feature_in_experiment', 'is_working', 'test_user'))

    mock_client_logger.info.assert_called_once_with(
      'User "test_user" is not in any variation or rollout rule. '
      'Returning default value for variable "is_working" of feature flag "test_feature_in_experiment".'
    )

    mock_broadcast_decision.assert_called_once_with(
      enums.NotificationTypes.DECISION,
      'feature-variable',
      'test_user',
      {},
      {
        'feature_key': 'test_feature_in_experiment',
        'feature_enabled': False,
        'source': 'rollout',
        'variable_key': 'is_working',
        'variable_value': True,
        'variable_type': 'boolean',
        'source_info': {}
      }
    )

    mock_client_logger.info.reset_mock()

    with mock.patch('optimizely.decision_service.DecisionService.get_variation_for_feature',
                    return_value=decision_service.Decision(None, None,
                                                           enums.DecisionSources.ROLLOUT)), \
         mock.patch.object(opt_obj, 'logger') as mock_client_logger, \
         mock.patch('optimizely.notification_center.NotificationCenter.send_notifications') as mock_broadcast_decision:
      self.assertEqual(10.99,
                       opt_obj.get_feature_variable('test_feature_in_experiment', 'cost', 'test_user'))

    mock_client_logger.info.assert_called_once_with(
      'User "test_user" is not in any variation or rollout rule. '
      'Returning default value for variable "cost" of feature flag "test_feature_in_experiment".'
    )

    mock_broadcast_decision.assert_called_once_with(
      enums.NotificationTypes.DECISION,
      'feature-variable',
      'test_user',
      {},
      {
        'feature_key': 'test_feature_in_experiment',
        'feature_enabled': False,
        'source': 'rollout',
        'variable_key': 'cost',
        'variable_value': 10.99,
        'variable_type': 'double',
        'source_info': {}
      }
    )

    mock_client_logger.info.reset_mock()

    with mock.patch('optimizely.decision_service.DecisionService.get_variation_for_feature',
                    return_value=decision_service.Decision(None, None,
                                                           enums.DecisionSources.ROLLOUT)), \
         mock.patch.object(opt_obj, 'logger') as mock_client_logger, \
         mock.patch('optimizely.notification_center.NotificationCenter.send_notifications') as mock_broadcast_decision:
      self.assertEqual(999,
                       opt_obj.get_feature_variable('test_feature_in_experiment', 'count', 'test_user'))

    mock_client_logger.info.assert_called_once_with(
      'User "test_user" is not in any variation or rollout rule. '
      'Returning default value for variable "count" of feature flag "test_feature_in_experiment".'
    )

    mock_broadcast_decision.assert_called_once_with(
      enums.NotificationTypes.DECISION,
      'feature-variable',
      'test_user',
      {},
      {
        'feature_key': 'test_feature_in_experiment',
        'feature_enabled': False,
        'source': 'rollout',
        'variable_key': 'count',
        'variable_value': 999,
        'variable_type': 'integer',
        'source_info': {}
      }
    )

    mock_client_logger.info.reset_mock()

    with mock.patch('optimizely.decision_service.DecisionService.get_variation_for_feature',
                    return_value=decision_service.Decision(None, None,
                                                           enums.DecisionSources.ROLLOUT)), \
         mock.patch.object(opt_obj, 'logger') as mock_client_logger, \
         mock.patch('optimizely.notification_center.NotificationCenter.send_notifications') as mock_broadcast_decision:
      self.assertEqual('devel',
                       opt_obj.get_feature_variable('test_feature_in_experiment', 'environment', 'test_user'))

    mock_client_logger.info.assert_called_once_with(
      'User "test_user" is not in any variation or rollout rule. '
      'Returning default value for variable "environment" of feature flag "test_feature_in_experiment".'
    )

    mock_broadcast_decision.assert_called_once_with(
      enums.NotificationTypes.DECISION,
      'feature-variable',
      'test_user',
      {},
      {
        'feature_key': 'test_feature_in_experiment',
        'feature_enabled': False,
        'source': 'rollout',
        'variable_key': 'environment',
        'variable_value': 'devel',
        'variable_type': 'string',
        'source_info': {}
      }
    )

  def test_get_feature_variable__returns_none_if_none_feature_key(self):
    """ Test that get_feature_variable_* returns None for None feature key. """

    opt_obj = optimizely.Optimizely(json.dumps(self.config_dict_with_features))
    with mock.patch.object(opt_obj, 'logger') as mock_client_logger:
      # Check for booleans
      self.assertIsNone(opt_obj.get_feature_variable_boolean(None, 'variable_key', 'test_user'))
      mock_client_logger.error.assert_called_with('Provided "feature_key" is in an invalid format.')
      mock_client_logger.reset_mock()

      # Check for doubles
      self.assertIsNone(opt_obj.get_feature_variable_double(None, 'variable_key', 'test_user'))
      mock_client_logger.error.assert_called_with('Provided "feature_key" is in an invalid format.')
      mock_client_logger.reset_mock()

      # Check for integers
      self.assertIsNone(opt_obj.get_feature_variable_integer(None, 'variable_key', 'test_user'))
      mock_client_logger.error.assert_called_with('Provided "feature_key" is in an invalid format.')
      mock_client_logger.reset_mock()

      # Check for strings
      self.assertIsNone(opt_obj.get_feature_variable_string(None, 'variable_key', 'test_user'))
      mock_client_logger.error.assert_called_with('Provided "feature_key" is in an invalid format.')
      mock_client_logger.reset_mock()

      # Check for non-typed
      self.assertIsNone(opt_obj.get_feature_variable(None, 'variable_key', 'test_user'))
      mock_client_logger.error.assert_called_with('Provided "feature_key" is in an invalid format.')
      mock_client_logger.reset_mock()

  def test_get_feature_variable__returns_none_if_none_variable_key(self):
    """ Test that get_feature_variable_* returns None for None variable key. """

    opt_obj = optimizely.Optimizely(json.dumps(self.config_dict_with_features))
    with mock.patch.object(opt_obj, 'logger') as mock_client_logger:
      # Check for booleans
      self.assertIsNone(opt_obj.get_feature_variable_boolean('feature_key', None, 'test_user'))
      mock_client_logger.error.assert_called_with('Provided "variable_key" is in an invalid format.')
      mock_client_logger.reset_mock()

      # Check for doubles
      self.assertIsNone(opt_obj.get_feature_variable_double('feature_key', None, 'test_user'))
      mock_client_logger.error.assert_called_with('Provided "variable_key" is in an invalid format.')
      mock_client_logger.reset_mock()

      # Check for integers
      self.assertIsNone(opt_obj.get_feature_variable_integer('feature_key', None, 'test_user'))
      mock_client_logger.error.assert_called_with('Provided "variable_key" is in an invalid format.')
      mock_client_logger.reset_mock()

      # Check for strings
      self.assertIsNone(opt_obj.get_feature_variable_string('feature_key', None, 'test-User'))
      mock_client_logger.error.assert_called_with('Provided "variable_key" is in an invalid format.')
      mock_client_logger.reset_mock()

      # Check for non-typed
      self.assertIsNone(opt_obj.get_feature_variable('feature_key', None, 'test-User'))
      mock_client_logger.error.assert_called_with('Provided "variable_key" is in an invalid format.')
      mock_client_logger.reset_mock()

  def test_get_feature_variable__returns_none_if_none_user_id(self):
    """ Test that get_feature_variable_* returns None for None user ID. """

    opt_obj = optimizely.Optimizely(json.dumps(self.config_dict_with_features))
    with mock.patch.object(opt_obj, 'logger') as mock_client_logger:
      # Check for booleans
      self.assertIsNone(opt_obj.get_feature_variable_boolean('feature_key', 'variable_key', None))
      mock_client_logger.error.assert_called_with('Provided "user_id" is in an invalid format.')
      mock_client_logger.reset_mock()

      # Check for doubles
      self.assertIsNone(opt_obj.get_feature_variable_double('feature_key', 'variable_key', None))
      mock_client_logger.error.assert_called_with('Provided "user_id" is in an invalid format.')
      mock_client_logger.reset_mock()

      # Check for integers
      self.assertIsNone(opt_obj.get_feature_variable_integer('feature_key', 'variable_key', None))
      mock_client_logger.error.assert_called_with('Provided "user_id" is in an invalid format.')
      mock_client_logger.reset_mock()

      # Check for strings
      self.assertIsNone(opt_obj.get_feature_variable_string('feature_key', 'variable_key', None))
      mock_client_logger.error.assert_called_with('Provided "user_id" is in an invalid format.')
      mock_client_logger.reset_mock()

      # Check for non-typed
      self.assertIsNone(opt_obj.get_feature_variable('feature_key', 'variable_key', None))
      mock_client_logger.error.assert_called_with('Provided "user_id" is in an invalid format.')
      mock_client_logger.reset_mock()

  def test_get_feature_variable__invalid_attributes(self):
    """ Test that get_feature_variable_* returns None for invalid attributes. """

    opt_obj = optimizely.Optimizely(json.dumps(self.config_dict_with_features))

    with mock.patch.object(opt_obj, 'logger') as mock_client_logging, \
            mock.patch('optimizely.helpers.validator.are_attributes_valid', return_value=False) as mock_validator:

      # get_feature_variable_boolean
      self.assertIsNone(
        opt_obj.get_feature_variable_boolean('test_feature_in_experiment',
                                             'is_working', 'test_user', attributes='invalid')
      )
      mock_validator.assert_called_once_with('invalid')
      mock_client_logging.error.assert_called_once_with('Provided attributes are in an invalid format.')
      mock_validator.reset_mock()
      mock_client_logging.reset_mock()

      # get_feature_variable_double
      self.assertIsNone(
        opt_obj.get_feature_variable_double('test_feature_in_experiment', 'cost', 'test_user', attributes='invalid')
      )
      mock_validator.assert_called_once_with('invalid')
      mock_client_logging.error.assert_called_once_with('Provided attributes are in an invalid format.')
      mock_validator.reset_mock()
      mock_client_logging.reset_mock()

      # get_feature_variable_integer
      self.assertIsNone(
        opt_obj.get_feature_variable_integer('test_feature_in_experiment', 'count', 'test_user', attributes='invalid')
      )
      mock_validator.assert_called_once_with('invalid')
      mock_client_logging.error.assert_called_once_with('Provided attributes are in an invalid format.')
      mock_validator.reset_mock()
      mock_client_logging.reset_mock()

      # get_feature_variable_string
      self.assertIsNone(
        opt_obj.get_feature_variable_string('test_feature_in_experiment',
                                            'environment', 'test_user', attributes='invalid')
      )
      mock_validator.assert_called_once_with('invalid')
      mock_client_logging.error.assert_called_once_with('Provided attributes are in an invalid format.')
      mock_validator.reset_mock()
      mock_client_logging.reset_mock()

      # get_feature_variable
      self.assertIsNone(
        opt_obj.get_feature_variable('test_feature_in_experiment',
                                             'is_working', 'test_user', attributes='invalid')
      )
      mock_validator.assert_called_once_with('invalid')
      mock_client_logging.error.assert_called_once_with('Provided attributes are in an invalid format.')
      mock_validator.reset_mock()
      mock_client_logging.reset_mock()

      self.assertIsNone(
        opt_obj.get_feature_variable('test_feature_in_experiment', 'cost', 'test_user', attributes='invalid')
      )
      mock_validator.assert_called_once_with('invalid')
      mock_client_logging.error.assert_called_once_with('Provided attributes are in an invalid format.')
      mock_validator.reset_mock()
      mock_client_logging.reset_mock()

      self.assertIsNone(
        opt_obj.get_feature_variable('test_feature_in_experiment', 'count', 'test_user', attributes='invalid')
      )
      mock_validator.assert_called_once_with('invalid')
      mock_client_logging.error.assert_called_once_with('Provided attributes are in an invalid format.')
      mock_validator.reset_mock()
      mock_client_logging.reset_mock()

      self.assertIsNone(
        opt_obj.get_feature_variable('test_feature_in_experiment',
                                            'environment', 'test_user', attributes='invalid')
      )
      mock_validator.assert_called_once_with('invalid')
      mock_client_logging.error.assert_called_once_with('Provided attributes are in an invalid format.')
      mock_validator.reset_mock()
      mock_client_logging.reset_mock()

  def test_get_feature_variable__returns_none_if_invalid_feature_key(self):
    """ Test that get_feature_variable_* returns None for invalid feature key. """

    opt_obj = optimizely.Optimizely(json.dumps(self.config_dict_with_features))
    with mock.patch.object(opt_obj.config_manager.get_config(), 'logger') as mock_config_logger:
      self.assertIsNone(opt_obj.get_feature_variable_boolean('invalid_feature', 'is_working', 'test_user'))
      self.assertIsNone(opt_obj.get_feature_variable_double('invalid_feature', 'cost', 'test_user'))
      self.assertIsNone(opt_obj.get_feature_variable_integer('invalid_feature', 'count', 'test_user'))
      self.assertIsNone(opt_obj.get_feature_variable_string('invalid_feature', 'environment', 'test_user'))
      self.assertIsNone(opt_obj.get_feature_variable('invalid_feature', 'is_working', 'test_user'))
      self.assertIsNone(opt_obj.get_feature_variable('invalid_feature', 'cost', 'test_user'))
      self.assertIsNone(opt_obj.get_feature_variable('invalid_feature', 'count', 'test_user'))
      self.assertIsNone(opt_obj.get_feature_variable('invalid_feature', 'environment', 'test_user'))

    self.assertEqual(8, mock_config_logger.error.call_count)
    mock_config_logger.error.assert_has_calls([
      mock.call('Feature "invalid_feature" is not in datafile.'),
      mock.call('Feature "invalid_feature" is not in datafile.'),
      mock.call('Feature "invalid_feature" is not in datafile.'),
      mock.call('Feature "invalid_feature" is not in datafile.'),
      mock.call('Feature "invalid_feature" is not in datafile.'),
      mock.call('Feature "invalid_feature" is not in datafile.'),
      mock.call('Feature "invalid_feature" is not in datafile.'),
      mock.call('Feature "invalid_feature" is not in datafile.')
    ])

  def test_get_feature_variable__returns_none_if_invalid_variable_key(self):
    """ Test that get_feature_variable_* returns None for invalid variable key. """

    opt_obj = optimizely.Optimizely(json.dumps(self.config_dict_with_features))
    with mock.patch.object(opt_obj.config_manager.get_config(), 'logger') as mock_config_logger:
      self.assertIsNone(opt_obj.get_feature_variable_boolean('test_feature_in_experiment',
                                                             'invalid_variable',
                                                             'test_user'))
      self.assertIsNone(opt_obj.get_feature_variable_double('test_feature_in_experiment',
                                                            'invalid_variable',
                                                            'test_user'))
      self.assertIsNone(opt_obj.get_feature_variable_integer('test_feature_in_experiment',
                                                             'invalid_variable',
                                                             'test_user'))
      self.assertIsNone(opt_obj.get_feature_variable_string('test_feature_in_experiment',
                                                            'invalid_variable',
                                                            'test_user'))
      self.assertIsNone(opt_obj.get_feature_variable('test_feature_in_experiment',
                                                     'invalid_variable',
                                                     'test_user'))

    self.assertEqual(5, mock_config_logger.error.call_count)
    mock_config_logger.error.assert_has_calls([
      mock.call('Variable with key "invalid_variable" not found in the datafile.'),
      mock.call('Variable with key "invalid_variable" not found in the datafile.'),
      mock.call('Variable with key "invalid_variable" not found in the datafile.'),
      mock.call('Variable with key "invalid_variable" not found in the datafile.'),
      mock.call('Variable with key "invalid_variable" not found in the datafile.')
    ])

  def test_get_feature_variable__returns_default_value_if_feature_not_enabled(self):
    """ Test that get_feature_variable_* returns default value if feature is not enabled for the user. """

    opt_obj = optimizely.Optimizely(json.dumps(self.config_dict_with_features))
    mock_experiment = opt_obj.config_manager.get_config().get_experiment_from_key('test_experiment')
    mock_variation = opt_obj.config_manager.get_config().get_variation_from_id('test_experiment', '111128')

    # Boolean
    with mock.patch('optimizely.decision_service.DecisionService.get_variation_for_feature',
                    return_value=decision_service.Decision(mock_experiment, mock_variation,
                                                           enums.DecisionSources.FEATURE_TEST)), \
         mock.patch.object(opt_obj, 'logger') as mock_client_logger:

      self.assertTrue(opt_obj.get_feature_variable_boolean('test_feature_in_experiment', 'is_working', 'test_user'))

    mock_client_logger.info.assert_called_once_with(
      'Feature "test_feature_in_experiment" for variation "control" is not enabled. '
      'Returning the default variable value "true".'
    )

    # Double
    with mock.patch('optimizely.decision_service.DecisionService.get_variation_for_feature',
                    return_value=decision_service.Decision(mock_experiment, mock_variation,
                                                           enums.DecisionSources.FEATURE_TEST)), \
         mock.patch.object(opt_obj, 'logger') as mock_client_logger:
      self.assertEqual(10.99,
                       opt_obj.get_feature_variable_double('test_feature_in_experiment', 'cost', 'test_user'))

    mock_client_logger.info.assert_called_once_with(
      'Feature "test_feature_in_experiment" for variation "control" is not enabled. '
      'Returning the default variable value "10.99".'
    )

    # Integer
    with mock.patch('optimizely.decision_service.DecisionService.get_variation_for_feature',
                    return_value=decision_service.Decision(mock_experiment, mock_variation,
                                                           enums.DecisionSources.FEATURE_TEST)), \
         mock.patch.object(opt_obj, 'logger') as mock_client_logger:
      self.assertEqual(999,
                       opt_obj.get_feature_variable_integer('test_feature_in_experiment', 'count', 'test_user'))

    mock_client_logger.info.assert_called_once_with(
      'Feature "test_feature_in_experiment" for variation "control" is not enabled. '
      'Returning the default variable value "999".'
    )

    # String
    with mock.patch('optimizely.decision_service.DecisionService.get_variation_for_feature',
                    return_value=decision_service.Decision(mock_experiment, mock_variation,
                                                           enums.DecisionSources.FEATURE_TEST)), \
         mock.patch.object(opt_obj, 'logger') as mock_client_logger:
      self.assertEqual('devel',
                       opt_obj.get_feature_variable_string('test_feature_in_experiment', 'environment', 'test_user'))

    mock_client_logger.info.assert_called_once_with(
      'Feature "test_feature_in_experiment" for variation "control" is not enabled. '
      'Returning the default variable value "devel".'
    )

    # Non-typed
    with mock.patch('optimizely.decision_service.DecisionService.get_variation_for_feature',
                    return_value=decision_service.Decision(mock_experiment, mock_variation,
                                                           enums.DecisionSources.FEATURE_TEST)), \
         mock.patch.object(opt_obj, 'logger') as mock_client_logger:

      self.assertTrue(opt_obj.get_feature_variable('test_feature_in_experiment', 'is_working', 'test_user'))

    mock_client_logger.info.assert_called_once_with(
      'Feature "test_feature_in_experiment" for variation "control" is not enabled. '
      'Returning the default variable value "true".'
    )

    with mock.patch('optimizely.decision_service.DecisionService.get_variation_for_feature',
                    return_value=decision_service.Decision(mock_experiment, mock_variation,
                                                           enums.DecisionSources.FEATURE_TEST)), \
         mock.patch.object(opt_obj, 'logger') as mock_client_logger:
      self.assertEqual(10.99,
                       opt_obj.get_feature_variable('test_feature_in_experiment', 'cost', 'test_user'))

    mock_client_logger.info.assert_called_once_with(
      'Feature "test_feature_in_experiment" for variation "control" is not enabled. '
      'Returning the default variable value "10.99".'
    )

    with mock.patch('optimizely.decision_service.DecisionService.get_variation_for_feature',
                    return_value=decision_service.Decision(mock_experiment, mock_variation,
                                                           enums.DecisionSources.FEATURE_TEST)), \
         mock.patch.object(opt_obj, 'logger') as mock_client_logger:
      self.assertEqual(999,
                       opt_obj.get_feature_variable('test_feature_in_experiment', 'count', 'test_user'))

    mock_client_logger.info.assert_called_once_with(
      'Feature "test_feature_in_experiment" for variation "control" is not enabled. '
      'Returning the default variable value "999".'
    )

    with mock.patch('optimizely.decision_service.DecisionService.get_variation_for_feature',
                    return_value=decision_service.Decision(mock_experiment, mock_variation,
                                                           enums.DecisionSources.FEATURE_TEST)), \
         mock.patch.object(opt_obj, 'logger') as mock_client_logger:
      self.assertEqual('devel',
                       opt_obj.get_feature_variable('test_feature_in_experiment', 'environment', 'test_user'))

    mock_client_logger.info.assert_called_once_with(
      'Feature "test_feature_in_experiment" for variation "control" is not enabled. '
      'Returning the default variable value "devel".'
    )

  def test_get_feature_variable__returns_default_value_if_feature_not_enabled_in_rollout(self):
    """ Test that get_feature_variable_* returns default value if feature is not enabled for the user. """

    opt_obj = optimizely.Optimizely(json.dumps(self.config_dict_with_features))
    mock_experiment = opt_obj.config_manager.get_config().get_experiment_from_key('211127')
    mock_variation = opt_obj.config_manager.get_config().get_variation_from_id('211127', '211229')

    # Boolean
    with mock.patch('optimizely.decision_service.DecisionService.get_variation_for_feature',
                    return_value=decision_service.Decision(mock_experiment, mock_variation,
                                                           enums.DecisionSources.ROLLOUT)), \
         mock.patch.object(opt_obj, 'logger') as mock_client_logger:
      self.assertFalse(opt_obj.get_feature_variable_boolean('test_feature_in_rollout', 'is_running', 'test_user'))

    mock_client_logger.info.assert_called_once_with(
      'Feature "test_feature_in_rollout" for variation "211229" is not enabled. '
      'Returning the default variable value "false".'
    )

    # Double
    with mock.patch('optimizely.decision_service.DecisionService.get_variation_for_feature',
                    return_value=decision_service.Decision(mock_experiment, mock_variation,
                                                           enums.DecisionSources.ROLLOUT)), \
         mock.patch.object(opt_obj, 'logger') as mock_client_logger:
      self.assertEqual(99.99,
                       opt_obj.get_feature_variable_double('test_feature_in_rollout', 'price', 'test_user'))

    mock_client_logger.info.assert_called_once_with(
      'Feature "test_feature_in_rollout" for variation "211229" is not enabled. '
      'Returning the default variable value "99.99".'
    )

    # Integer
    with mock.patch('optimizely.decision_service.DecisionService.get_variation_for_feature',
                    return_value=decision_service.Decision(mock_experiment, mock_variation,
                                                           enums.DecisionSources.ROLLOUT)), \
         mock.patch.object(opt_obj, 'logger') as mock_client_logger:
      self.assertEqual(999,
                       opt_obj.get_feature_variable_integer('test_feature_in_rollout', 'count', 'test_user'))

    mock_client_logger.info.assert_called_once_with(
      'Feature "test_feature_in_rollout" for variation "211229" is not enabled. '
      'Returning the default variable value "999".'
    )

    # String
    with mock.patch('optimizely.decision_service.DecisionService.get_variation_for_feature',
                    return_value=decision_service.Decision(mock_experiment, mock_variation,
                                                           enums.DecisionSources.ROLLOUT)), \
         mock.patch.object(opt_obj, 'logger') as mock_client_logger:
      self.assertEqual('Hello',
                       opt_obj.get_feature_variable_string('test_feature_in_rollout', 'message', 'test_user'))
    mock_client_logger.info.assert_called_once_with(
      'Feature "test_feature_in_rollout" for variation "211229" is not enabled. '
      'Returning the default variable value "Hello".'
    )

    # Non-typed
    with mock.patch('optimizely.decision_service.DecisionService.get_variation_for_feature',
                    return_value=decision_service.Decision(mock_experiment, mock_variation,
                                                           enums.DecisionSources.ROLLOUT)), \
         mock.patch.object(opt_obj, 'logger') as mock_client_logger:
      self.assertFalse(opt_obj.get_feature_variable('test_feature_in_rollout', 'is_running', 'test_user'))

    mock_client_logger.info.assert_called_once_with(
      'Feature "test_feature_in_rollout" for variation "211229" is not enabled. '
      'Returning the default variable value "false".'
    )

    with mock.patch('optimizely.decision_service.DecisionService.get_variation_for_feature',
                    return_value=decision_service.Decision(mock_experiment, mock_variation,
                                                           enums.DecisionSources.ROLLOUT)), \
         mock.patch.object(opt_obj, 'logger') as mock_client_logger:
      self.assertEqual(99.99,
                       opt_obj.get_feature_variable('test_feature_in_rollout', 'price', 'test_user'))

    mock_client_logger.info.assert_called_once_with(
      'Feature "test_feature_in_rollout" for variation "211229" is not enabled. '
      'Returning the default variable value "99.99".'
    )

    with mock.patch('optimizely.decision_service.DecisionService.get_variation_for_feature',
                    return_value=decision_service.Decision(mock_experiment, mock_variation,
                                                           enums.DecisionSources.ROLLOUT)), \
         mock.patch.object(opt_obj, 'logger') as mock_client_logger:
      self.assertEqual(999,
                       opt_obj.get_feature_variable('test_feature_in_rollout', 'count', 'test_user'))

    mock_client_logger.info.assert_called_once_with(
      'Feature "test_feature_in_rollout" for variation "211229" is not enabled. '
      'Returning the default variable value "999".'
    )

    with mock.patch('optimizely.decision_service.DecisionService.get_variation_for_feature',
                    return_value=decision_service.Decision(mock_experiment, mock_variation,
                                                           enums.DecisionSources.ROLLOUT)), \
         mock.patch.object(opt_obj, 'logger') as mock_client_logger:
      self.assertEqual('Hello',
                       opt_obj.get_feature_variable('test_feature_in_rollout', 'message', 'test_user'))
    mock_client_logger.info.assert_called_once_with(
      'Feature "test_feature_in_rollout" for variation "211229" is not enabled. '
      'Returning the default variable value "Hello".'
    )

  def test_get_feature_variable__returns_none_if_type_mismatch(self):
    """ Test that get_feature_variable_* returns None if type mismatch. """

    opt_obj = optimizely.Optimizely(json.dumps(self.config_dict_with_features))
    mock_experiment = opt_obj.config_manager.get_config().get_experiment_from_key('test_experiment')
    mock_variation = opt_obj.config_manager.get_config().get_variation_from_id('test_experiment', '111129')
    with mock.patch('optimizely.decision_service.DecisionService.get_variation_for_feature',
                    return_value=decision_service.Decision(mock_experiment,
                                                           mock_variation,
                                                           enums.DecisionSources.FEATURE_TEST)), \
         mock.patch.object(opt_obj, 'logger') as mock_client_logger:
      # "is_working" is boolean variable and we are using double method on it.
      self.assertIsNone(opt_obj.get_feature_variable_double('test_feature_in_experiment', 'is_working', 'test_user'))

    mock_client_logger.warning.assert_called_with(
      'Requested variable type "double", but variable is of type "boolean". '
      'Use correct API to retrieve value. Returning None.'
    )

  def test_get_feature_variable__returns_none_if_unable_to_cast(self):
    """ Test that get_feature_variable_* returns None if unable_to_cast_value """

    opt_obj = optimizely.Optimizely(json.dumps(self.config_dict_with_features))
    mock_experiment = opt_obj.config_manager.get_config().get_experiment_from_key('test_experiment')
    mock_variation = opt_obj.config_manager.get_config().get_variation_from_id('test_experiment', '111129')
    with mock.patch('optimizely.decision_service.DecisionService.get_variation_for_feature',
                    return_value=decision_service.Decision(mock_experiment,
                                                           mock_variation,
                                                           enums.DecisionSources.FEATURE_TEST)), \
         mock.patch('optimizely.project_config.ProjectConfig.get_typecast_value',
                    side_effect=ValueError()),\
         mock.patch.object(opt_obj, 'logger') as mock_client_logger:
      self.assertEqual(None, opt_obj.get_feature_variable_integer('test_feature_in_experiment', 'count', 'test_user'))
      self.assertEqual(None, opt_obj.get_feature_variable('test_feature_in_experiment', 'count', 'test_user'))

    mock_client_logger.error.assert_called_with('Unable to cast value. Returning None.')

  def test_get_feature_variable_returns__variable_value__typed_audience_match(self):
    """ Test that get_feature_variable_* return variable value with typed audience match. """

    opt_obj = optimizely.Optimizely(json.dumps(self.config_dict_with_typed_audiences))

    # Should be included in the feature test via greater-than match audience with id '3468206647'
    with mock.patch.object(opt_obj, 'logger') as mock_client_logger:
      self.assertEqual(
        'xyz',
        opt_obj.get_feature_variable_string('feat_with_var', 'x', 'user1', {'lasers': 71})
      )
      mock_client_logger.info.assert_called_once_with(
        'Got variable value "xyz" for variable "x" of feature flag "feat_with_var".'
      )

    with mock.patch.object(opt_obj, 'logger') as mock_client_logger:
      self.assertEqual(
        'xyz',
        opt_obj.get_feature_variable('feat_with_var', 'x', 'user1', {'lasers': 71})
      )
      mock_client_logger.info.assert_called_once_with(
        'Got variable value "xyz" for variable "x" of feature flag "feat_with_var".'
      )

    # Should be included in the feature test via exact match boolean audience with id '3468206643'
    with mock.patch.object(opt_obj, 'logger') as mock_client_logger:
      self.assertEqual(
        'xyz',
        opt_obj.get_feature_variable_string('feat_with_var', 'x', 'user1', {'should_do_it': True})
      )
      mock_client_logger.info.assert_called_once_with(
        'Got variable value "xyz" for variable "x" of feature flag "feat_with_var".'
      )

    with mock.patch.object(opt_obj, 'logger') as mock_client_logger:
      self.assertEqual(
        'xyz',
        opt_obj.get_feature_variable('feat_with_var', 'x', 'user1', {'should_do_it': True})
      )
      mock_client_logger.info.assert_called_once_with(
        'Got variable value "xyz" for variable "x" of feature flag "feat_with_var".'
      )

    """ Test that get_feature_variable_* return default value with typed audience mismatch. """
  def test_get_feature_variable_returns__default_value__typed_audience_match(self):

    opt_obj = optimizely.Optimizely(json.dumps(self.config_dict_with_typed_audiences))

    self.assertEqual(
      'x',
      opt_obj.get_feature_variable_string('feat_with_var', 'x', 'user1', {'lasers': 50})
    )
    self.assertEqual(
      'x',
      opt_obj.get_feature_variable('feat_with_var', 'x', 'user1', {'lasers': 50})
    )

  def test_get_feature_variable_returns__variable_value__complex_audience_match(self):
    """ Test that get_feature_variable_* return variable value with complex audience match. """

    opt_obj = optimizely.Optimizely(json.dumps(self.config_dict_with_typed_audiences))

    # Should be included via exact match string audience with id '3468206642', and
    # greater than audience with id '3468206647'
    user_attr = {'house': 'Gryffindor', 'lasers': 700}
    self.assertEqual(
      150,
      opt_obj.get_feature_variable_integer('feat2_with_var', 'z', 'user1', user_attr)
    )
    self.assertEqual(
      150,
      opt_obj.get_feature_variable('feat2_with_var', 'z', 'user1', user_attr)
    )

  def test_get_feature_variable_returns__default_value__complex_audience_match(self):
    """ Test that get_feature_variable_* return default value with complex audience mismatch. """

    opt_obj = optimizely.Optimizely(json.dumps(self.config_dict_with_typed_audiences))

    # Should be excluded - no audiences match with no attributes
    self.assertEqual(
      10,
      opt_obj.get_feature_variable_integer('feat2_with_var', 'z', 'user1', {})
    )
    self.assertEqual(
      10,
      opt_obj.get_feature_variable('feat2_with_var', 'z', 'user1', {})
    )


class OptimizelyWithExceptionTest(base.BaseTest):

  def setUp(self):
    base.BaseTest.setUp(self)
    self.optimizely = optimizely.Optimizely(json.dumps(self.config_dict),
                                            error_handler=error_handler.RaiseExceptionErrorHandler)

  def test_activate__with_attributes__invalid_attributes(self):
    """ Test that activate raises exception if attributes are in invalid format. """

    self.assertRaisesRegexp(exceptions.InvalidAttributeException, enums.Errors.INVALID_ATTRIBUTE_FORMAT,
                            self.optimizely.activate, 'test_experiment', 'test_user', attributes='invalid')

  def test_track__with_attributes__invalid_attributes(self):
    """ Test that track raises exception if attributes are in invalid format. """

    self.assertRaisesRegexp(exceptions.InvalidAttributeException, enums.Errors.INVALID_ATTRIBUTE_FORMAT,
                            self.optimizely.track, 'test_event', 'test_user', attributes='invalid')

  def test_track__with_event_tag__invalid_event_tag(self):
    """ Test that track raises exception if event_tag is in invalid format. """

    self.assertRaisesRegexp(exceptions.InvalidEventTagException, enums.Errors.INVALID_EVENT_TAG_FORMAT,
                            self.optimizely.track, 'test_event', 'test_user', event_tags=4200)

  def test_get_variation__with_attributes__invalid_attributes(self):
    """ Test that get variation raises exception if attributes are in invalid format. """

    self.assertRaisesRegexp(exceptions.InvalidAttributeException, enums.Errors.INVALID_ATTRIBUTE_FORMAT,
                            self.optimizely.get_variation, 'test_experiment', 'test_user', attributes='invalid')


class OptimizelyWithLoggingTest(base.BaseTest):

  def setUp(self):
    base.BaseTest.setUp(self)
    self.optimizely = optimizely.Optimizely(
      json.dumps(self.config_dict),
      logger=logger.SimpleLogger()
    )
    self.project_config = self.optimizely.config_manager.get_config()

  def test_activate(self):
    """ Test that expected log messages are logged during activate. """

    variation_key = 'variation'
    experiment_key = 'test_experiment'
    user_id = 'test_user'

    with mock.patch('optimizely.decision_service.DecisionService.get_variation',
                    return_value=self.project_config.get_variation_from_id(
                      'test_experiment', '111129')), \
         mock.patch('time.time', return_value=42), \
         mock.patch('optimizely.event_dispatcher.EventDispatcher.dispatch_event'), \
         mock.patch.object(self.optimizely, 'logger') as mock_client_logging:
      self.assertEqual(variation_key, self.optimizely.activate(experiment_key, user_id))

    mock_client_logging.info.assert_called_once_with(
      'Activating user "test_user" in experiment "test_experiment".'
    )
    debug_message = mock_client_logging.debug.call_args_list[0][0][0]
    self.assertRegexpMatches(
      debug_message,
      'Dispatching impression event to URL https://logx.optimizely.com/v1/events with params'
    )

  def test_track(self):
    """ Test that expected log messages are logged during track. """

    user_id = 'test_user'
    event_key = 'test_event'
    mock_client_logger = mock.patch.object(self.optimizely, 'logger')

    mock_conversion_event = event_builder.Event('logx.optimizely.com', {'event_key': event_key})
    with mock.patch('optimizely.event_builder.EventBuilder.create_conversion_event',
                    return_value=mock_conversion_event), \
         mock.patch('optimizely.event_dispatcher.EventDispatcher.dispatch_event'), \
         mock_client_logger as mock_client_logging:
      self.optimizely.track(event_key, user_id)

    mock_client_logging.info.assert_has_calls([
      mock.call('Tracking event "%s" for user "%s".' % (event_key, user_id)),
    ])
    mock_client_logging.debug.assert_has_calls([
      mock.call('Dispatching conversion event to URL %s with params %s.' % (
        mock_conversion_event.url, mock_conversion_event.params)),
    ])

  def test_activate__experiment_not_running(self):
    """ Test that expected log messages are logged during activate when experiment is not running. """

    mock_client_logger = mock.patch.object(self.optimizely, 'logger')
    mock_decision_logger = mock.patch.object(self.optimizely.decision_service, 'logger')
    with mock_client_logger as mock_client_logging, \
        mock_decision_logger as mock_decision_logging, \
        mock.patch('optimizely.helpers.experiment.is_experiment_running',
                   return_value=False) as mock_is_experiment_running:
      self.optimizely.activate('test_experiment', 'test_user', attributes={'test_attribute': 'test_value'})

    mock_decision_logging.info.assert_called_once_with('Experiment "test_experiment" is not running.')
    mock_client_logging.info.assert_called_once_with('Not activating user "test_user".')
    mock_is_experiment_running.assert_called_once_with(self.project_config.get_experiment_from_key('test_experiment'))

  def test_activate__no_audience_match(self):
    """ Test that expected log messages are logged during activate when audience conditions are not met. """

    mock_client_logger = mock.patch.object(self.optimizely, 'logger')
    mock_decision_logger = mock.patch.object(self.optimizely.decision_service, 'logger')

    with mock_decision_logger as mock_decision_logging, \
         mock_client_logger as mock_client_logging:
      self.optimizely.activate(
        'test_experiment',
        'test_user',
        attributes={'test_attribute': 'wrong_test_value'}
      )

    mock_decision_logging.debug.assert_any_call(
      'User "test_user" is not in the forced variation map.'
    )
    mock_decision_logging.info.assert_called_with(
      'User "test_user" does not meet conditions to be in experiment "test_experiment".'
    )
    mock_client_logging.info.assert_called_once_with('Not activating user "test_user".')

  def test_activate__dispatch_raises_exception(self):
    """ Test that activate logs dispatch failure gracefully. """

    with mock.patch.object(self.optimizely, 'logger') as mock_client_logging, \
        mock.patch('optimizely.event_dispatcher.EventDispatcher.dispatch_event',
                   side_effect=Exception('Failed to send')):
      self.assertEqual('control', self.optimizely.activate('test_experiment', 'user_1'))

    mock_client_logging.exception.assert_called_once_with('Unable to dispatch impression event!')

  def test_track__invalid_attributes(self):
    """ Test that expected log messages are logged during track when attributes are in invalid format. """

    mock_logger = mock.patch.object(self.optimizely, 'logger')
    with mock_logger as mock_logging:
      self.optimizely.track('test_event', 'test_user', attributes='invalid')

    mock_logging.error.assert_called_once_with('Provided attributes are in an invalid format.')

  def test_track__invalid_event_tag(self):
    """ Test that expected log messages are logged during track when event_tag is in invalid format. """

    mock_client_logger = mock.patch.object(self.optimizely, 'logger')
    with mock_client_logger as mock_client_logging:
      self.optimizely.track('test_event', 'test_user', event_tags='4200')
      mock_client_logging.error.assert_called_once_with(
        'Provided event tags are in an invalid format.'
      )

    with mock_client_logger as mock_client_logging:
      self.optimizely.track('test_event', 'test_user', event_tags=4200)
      mock_client_logging.error.assert_called_once_with(
        'Provided event tags are in an invalid format.'
      )

  def test_track__dispatch_raises_exception(self):
    """ Test that track logs dispatch failure gracefully. """
    with mock.patch.object(self.optimizely, 'logger') as mock_client_logging, \
        mock.patch('optimizely.event_dispatcher.EventDispatcher.dispatch_event',
                   side_effect=Exception('Failed to send')):
      self.optimizely.track('test_event', 'user_1')

    mock_client_logging.exception.assert_called_once_with('Unable to dispatch conversion event!')

  def test_get_variation__invalid_attributes(self):
    """ Test that expected log messages are logged during get variation when attributes are in invalid format. """
    with mock.patch.object(self.optimizely, 'logger') as mock_client_logging:
      self.optimizely.get_variation('test_experiment', 'test_user', attributes='invalid')

    mock_client_logging.error.assert_called_once_with('Provided attributes are in an invalid format.')

  def test_get_variation__invalid_experiment_key(self):
    """ Test that None is returned and expected log messages are logged during get_variation \
    when exp_key is in invalid format. """

    with mock.patch.object(self.optimizely, 'logger') as mock_client_logging,\
         mock.patch('optimizely.helpers.validator.is_non_empty_string', return_value=False) as mock_validator:
      self.assertIsNone(self.optimizely.get_variation(99, 'test_user'))

    mock_validator.assert_any_call(99)
    mock_client_logging.error.assert_called_once_with('Provided "experiment_key" is in an invalid format.')

  def test_get_variation__invalid_user_id(self):
    """ Test that None is returned and expected log messages are logged during get_variation \
    when user_id is in invalid format. """

    with mock.patch.object(self.optimizely, 'logger') as mock_client_logging:
      self.assertIsNone(self.optimizely.get_variation('test_experiment', 99))
    mock_client_logging.error.assert_called_once_with('Provided "user_id" is in an invalid format.')

  def test_activate__invalid_experiment_key(self):
    """ Test that None is returned and expected log messages are logged during activate \
    when exp_key is in invalid format. """

    with mock.patch.object(self.optimizely, 'logger') as mock_client_logging,\
         mock.patch('optimizely.helpers.validator.is_non_empty_string', return_value=False) as mock_validator:
      self.assertIsNone(self.optimizely.activate(99, 'test_user'))

    mock_validator.assert_any_call(99)

    mock_client_logging.error.assert_called_once_with('Provided "experiment_key" is in an invalid format.')

  def test_activate__invalid_user_id(self):
    """ Test that None is returned and expected log messages are logged during activate \
    when user_id is in invalid format. """

    with mock.patch.object(self.optimizely, 'logger') as mock_client_logging:
      self.assertIsNone(self.optimizely.activate('test_experiment', 99))

    mock_client_logging.error.assert_called_once_with('Provided "user_id" is in an invalid format.')

  def test_activate__empty_user_id(self):
    """ Test that expected log messages are logged during activate. """

    variation_key = 'variation'
    experiment_key = 'test_experiment'
    user_id = ''

    with mock.patch('optimizely.decision_service.DecisionService.get_variation',
                    return_value=self.project_config.get_variation_from_id(
                      'test_experiment', '111129')), \
         mock.patch('time.time', return_value=42), \
         mock.patch('optimizely.event_dispatcher.EventDispatcher.dispatch_event'), \
         mock.patch.object(self.optimizely, 'logger') as mock_client_logging:
      self.assertEqual(variation_key, self.optimizely.activate(experiment_key, user_id))

    mock_client_logging.info.assert_called_once_with(
      'Activating user "" in experiment "test_experiment".'
    )
    debug_message = mock_client_logging.debug.call_args_list[0][0][0]
    self.assertRegexpMatches(
      debug_message,
      'Dispatching impression event to URL https://logx.optimizely.com/v1/events with params'
    )

  def test_activate__invalid_attributes(self):
    """ Test that expected log messages are logged during activate when attributes are in invalid format. """
    with mock.patch.object(self.optimizely, 'logger') as mock_client_logging:
      self.optimizely.activate('test_experiment', 'test_user', attributes='invalid')

    mock_client_logging.error.assert_called_once_with('Provided attributes are in an invalid format.')
    mock_client_logging.info.assert_called_once_with('Not activating user "test_user".')

  def test_get_variation__experiment_not_running(self):
    """ Test that expected log messages are logged during get variation when experiment is not running. """

    with mock.patch.object(self.optimizely.decision_service, 'logger') as mock_decision_logging, \
        mock.patch('optimizely.helpers.experiment.is_experiment_running',
                   return_value=False) as mock_is_experiment_running:
      self.optimizely.get_variation('test_experiment', 'test_user', attributes={'test_attribute': 'test_value'})

    mock_decision_logging.info.assert_called_once_with('Experiment "test_experiment" is not running.')
    mock_is_experiment_running.assert_called_once_with(self.project_config.get_experiment_from_key('test_experiment'))

  def test_get_variation__no_audience_match(self):
    """ Test that expected log messages are logged during get variation when audience conditions are not met. """

    experiment_key = 'test_experiment'
    user_id = 'test_user'

    mock_decision_logger = mock.patch.object(self.optimizely.decision_service, 'logger')
    with mock_decision_logger as mock_decision_logging:
      self.optimizely.get_variation(
        experiment_key,
        user_id,
        attributes={'test_attribute': 'wrong_test_value'}
      )

    mock_decision_logging.debug.assert_any_call(
      'User "test_user" is not in the forced variation map.'
    )
    mock_decision_logging.info.assert_called_with(
      'User "test_user" does not meet conditions to be in experiment "test_experiment".'
    )

  def test_get_variation__forced_bucketing(self):
    """ Test that the expected forced variation is called for a valid experiment and attributes """

    self.assertTrue(self.optimizely.set_forced_variation('test_experiment', 'test_user', 'variation'))
    self.assertEqual('variation', self.optimizely.get_forced_variation('test_experiment', 'test_user'))
    variation_key = self.optimizely.get_variation('test_experiment',
                                                  'test_user',
                                                  attributes={'test_attribute': 'test_value'})
    self.assertEqual('variation', variation_key)

  def test_get_variation__experiment_not_running__forced_bucketing(self):
    """ Test that the expected forced variation is called if an experiment is not running """

    with mock.patch('optimizely.helpers.experiment.is_experiment_running',
                    return_value=False) as mock_is_experiment_running:
      self.optimizely.set_forced_variation('test_experiment', 'test_user', 'variation')
      self.assertEqual('variation', self.optimizely.get_forced_variation('test_experiment', 'test_user'))
      variation_key = self.optimizely.get_variation('test_experiment',
                                                    'test_user',
                                                    attributes={'test_attribute': 'test_value'})
      self.assertIsNone(variation_key)
      mock_is_experiment_running.assert_called_once_with(self.project_config.get_experiment_from_key('test_experiment'))

  def test_get_variation__whitelisted_user_forced_bucketing(self):
    """ Test that the expected forced variation is called if a user is whitelisted """

    self.assertTrue(self.optimizely.set_forced_variation('group_exp_1', 'user_1', 'group_exp_1_variation'))
    forced_variation = self.optimizely.get_forced_variation('group_exp_1', 'user_1')
    self.assertEqual('group_exp_1_variation', forced_variation)
    variation_key = self.optimizely.get_variation('group_exp_1',
                                                  'user_1',
                                                  attributes={'test_attribute': 'test_value'})
    self.assertEqual('group_exp_1_variation', variation_key)

  def test_get_variation__user_profile__forced_bucketing(self):
    """ Test that the expected forced variation is called if a user profile exists """
    with mock.patch('optimizely.decision_service.DecisionService.get_stored_variation',
                    return_value=entities.Variation('111128', 'control')):
      self.assertTrue(self.optimizely.set_forced_variation('test_experiment', 'test_user', 'variation'))
      self.assertEqual('variation', self.optimizely.get_forced_variation('test_experiment', 'test_user'))
      variation_key = self.optimizely.get_variation('test_experiment',
                                                    'test_user',
                                                    attributes={'test_attribute': 'test_value'})
      self.assertEqual('variation', variation_key)

  def test_get_variation__invalid_attributes__forced_bucketing(self):
    """ Test that the expected forced variation is called if the user does not pass audience evaluation """

    self.assertTrue(self.optimizely.set_forced_variation('test_experiment', 'test_user', 'variation'))
    self.assertEqual('variation', self.optimizely.get_forced_variation('test_experiment', 'test_user'))
    variation_key = self.optimizely.get_variation('test_experiment',
                                                  'test_user',
                                                  attributes={'test_attribute': 'test_value_invalid'})
    self.assertEqual('variation', variation_key)

  def test_set_forced_variation__invalid_object(self):
    """ Test that set_forced_variation logs error if Optimizely instance is invalid. """

    class InvalidConfigManager(object):
      pass

    opt_obj = optimizely.Optimizely(json.dumps(self.config_dict), config_manager=InvalidConfigManager())

    with mock.patch.object(opt_obj, 'logger') as mock_client_logging:
      self.assertFalse(opt_obj.set_forced_variation('test_experiment', 'test_user', 'test_variation'))

    mock_client_logging.error.assert_called_once_with('Optimizely instance is not valid. '
                                                      'Failing "set_forced_variation".')

  def test_set_forced_variation__invalid_config(self):
    """ Test that set_forced_variation logs error if config is invalid. """

    opt_obj = optimizely.Optimizely('invalid_datafile')

    with mock.patch.object(opt_obj, 'logger') as mock_client_logging:
      self.assertFalse(opt_obj.set_forced_variation('test_experiment', 'test_user', 'test_variation'))

    mock_client_logging.error.assert_called_once_with('Invalid config. Optimizely instance is not valid. '
                                                      'Failing "set_forced_variation".')

  def test_set_forced_variation__invalid_experiment_key(self):
    """ Test that None is returned and expected log messages are logged during set_forced_variation \
    when exp_key is in invalid format. """

    with mock.patch.object(self.optimizely, 'logger') as mock_client_logging, \
            mock.patch('optimizely.helpers.validator.is_non_empty_string', return_value=False) as mock_validator:
      self.assertFalse(self.optimizely.set_forced_variation(99, 'test_user', 'variation'))

    mock_validator.assert_any_call(99)

    mock_client_logging.error.assert_called_once_with('Provided "experiment_key" is in an invalid format.')

  def test_set_forced_variation__invalid_user_id(self):
    """ Test that None is returned and expected log messages are logged during set_forced_variation \
    when user_id is in invalid format. """

    with mock.patch.object(self.optimizely, 'logger') as mock_client_logging:
      self.assertFalse(self.optimizely.set_forced_variation('test_experiment', 99, 'variation'))
    mock_client_logging.error.assert_called_once_with('Provided "user_id" is in an invalid format.')

  def test_get_forced_variation__invalid_object(self):
    """ Test that get_forced_variation logs error if Optimizely instance is invalid. """

    class InvalidConfigManager(object):
      pass

    opt_obj = optimizely.Optimizely(json.dumps(self.config_dict), config_manager=InvalidConfigManager())

    with mock.patch.object(opt_obj, 'logger') as mock_client_logging:
      self.assertIsNone(opt_obj.get_forced_variation('test_experiment', 'test_user'))

    mock_client_logging.error.assert_called_once_with('Optimizely instance is not valid. '
                                                      'Failing "get_forced_variation".')

  def test_get_forced_variation__invalid_config(self):
    """ Test that get_forced_variation logs error if config is invalid. """

    opt_obj = optimizely.Optimizely('invalid_datafile')

    with mock.patch.object(opt_obj, 'logger') as mock_client_logging:
      self.assertIsNone(opt_obj.get_forced_variation('test_experiment', 'test_user'))

    mock_client_logging.error.assert_called_once_with('Invalid config. Optimizely instance is not valid. '
                                                      'Failing "get_forced_variation".')

  def test_get_forced_variation__invalid_experiment_key(self):
    """ Test that None is returned and expected log messages are logged during get_forced_variation \
    when exp_key is in invalid format. """

    with mock.patch.object(self.optimizely, 'logger') as mock_client_logging, \
            mock.patch('optimizely.helpers.validator.is_non_empty_string', return_value=False) as mock_validator:
      self.assertIsNone(self.optimizely.get_forced_variation(99, 'test_user'))

    mock_validator.assert_any_call(99)

    mock_client_logging.error.assert_called_once_with('Provided "experiment_key" is in an invalid format.')

  def test_get_forced_variation__invalid_user_id(self):
    """ Test that None is returned and expected log messages are logged during get_forced_variation \
    when user_id is in invalid format. """

    with mock.patch.object(self.optimizely, 'logger') as mock_client_logging:
      self.assertIsNone(self.optimizely.get_forced_variation('test_experiment', 99))

    mock_client_logging.error.assert_called_once_with('Provided "user_id" is in an invalid format.')<|MERGE_RESOLUTION|>--- conflicted
+++ resolved
@@ -2854,16 +2854,10 @@
 
     # Integer
     with mock.patch('optimizely.decision_service.DecisionService.get_variation_for_feature',
-<<<<<<< HEAD
-                    return_value=decision_service.Decision(mock_experiment, mock_variation,
-                                                           enums.DecisionSources.FEATURE_TEST)), \
-         mock.patch.object(opt_obj.config_manager.get_config(), 'logger') as mock_config_logger:
-=======
                     return_value=decision_service.Decision(None, None,
                                                            enums.DecisionSources.ROLLOUT)), \
          mock.patch.object(opt_obj, 'logger') as mock_client_logger, \
          mock.patch('optimizely.notification_center.NotificationCenter.send_notifications') as mock_broadcast_decision:
->>>>>>> e9abbacf
       self.assertEqual(999,
                        opt_obj.get_feature_variable_integer('test_feature_in_experiment', 'count', 'test_user'))
 
@@ -2892,16 +2886,10 @@
 
     # String
     with mock.patch('optimizely.decision_service.DecisionService.get_variation_for_feature',
-<<<<<<< HEAD
-                    return_value=decision_service.Decision(mock_experiment, mock_variation,
-                                                           enums.DecisionSources.FEATURE_TEST)), \
-         mock.patch.object(opt_obj.config_manager.get_config(), 'logger') as mock_config_logger:
-=======
                     return_value=decision_service.Decision(None, None,
                                                            enums.DecisionSources.ROLLOUT)), \
          mock.patch.object(opt_obj, 'logger') as mock_client_logger, \
          mock.patch('optimizely.notification_center.NotificationCenter.send_notifications') as mock_broadcast_decision:
->>>>>>> e9abbacf
       self.assertEqual('devel',
                        opt_obj.get_feature_variable_string('test_feature_in_experiment', 'environment', 'test_user'))
 
