--- conflicted
+++ resolved
@@ -22,11 +22,6 @@
 from optimizely import optimizely
 
 
-<<<<<<< HEAD
-def long(a):
-    raise NotImplementedError('Tests should only call `long` if running in PY2')
-
-
 class CopyingMock(mock.MagicMock):
     """
     Forces mock to make a copy of the args instead of keeping a reference.
@@ -38,8 +33,6 @@
         return super().__call__(*args, **kwargs)
 
 
-=======
->>>>>>> 967471bf
 class BaseTest(unittest.TestCase):
     def assertStrictTrue(self, to_assert):
         self.assertIs(to_assert, True)
