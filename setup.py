import os

from setuptools import setup
from setuptools import find_packages

here = os.path.join(os.path.dirname(__file__))


__version__ = None
with open(os.path.join(here, 'optimizely', 'version.py')) as _file:
    exec(_file.read())

with open(os.path.join(here, 'requirements', 'core.txt')) as _file:
    REQUIREMENTS = _file.read().splitlines()

with open(os.path.join(here, 'requirements', 'test.txt')) as _file:
    TEST_REQUIREMENTS = _file.read().splitlines()
    TEST_REQUIREMENTS = list(set(REQUIREMENTS + TEST_REQUIREMENTS))

with open(os.path.join(here, 'README.md')) as _file:
    README = _file.read()

<<<<<<< HEAD
with open(os.path.join(here, 'CHANGELOG.md'), encoding="utf-8") as _file:
  CHANGELOG = _file.read()
=======
with open(os.path.join(here, 'CHANGELOG.md')) as _file:
    CHANGELOG = _file.read()
>>>>>>> d3ffe336

about_text = (
    'Optimizely X Full Stack is A/B testing and feature management for product development teams. '
    'Experiment in any application. Make every feature on your roadmap an opportunity to learn. '
    'Learn more at https://www.optimizely.com/products/full-stack/ or see our documentation at '
    'https://developers.optimizely.com/x/solutions/sdks/reference/index.html?language=python.'
)

setup(
    name='optimizely-sdk',
    version=__version__,
    description='Python SDK for Optimizely X Full Stack.',
    long_description=about_text + README + CHANGELOG,
    long_description_content_type='text/markdown',
    author='Optimizely',
    author_email='developers@optimizely.com',
    url='https://github.com/optimizely/python-sdk',
    classifiers=[
        'Development Status :: 5 - Production/Stable',
        'Environment :: Web Environment',
        'Intended Audience :: Developers',
        'License :: OSI Approved :: Apache Software License',
        'Operating System :: OS Independent',
        'Programming Language :: Python',
        'Programming Language :: Python :: 2.7',
        'Programming Language :: Python :: 3.4',
        'Programming Language :: Python :: 3.5',
        'Programming Language :: Python :: 3.6',
    ],
    packages=find_packages(exclude=['tests']),
    extras_require={'test': TEST_REQUIREMENTS},
    install_requires=REQUIREMENTS,
    tests_require=TEST_REQUIREMENTS,
    test_suite='tests',
)<|MERGE_RESOLUTION|>--- conflicted
+++ resolved
@@ -20,13 +20,8 @@
 with open(os.path.join(here, 'README.md')) as _file:
     README = _file.read()
 
-<<<<<<< HEAD
-with open(os.path.join(here, 'CHANGELOG.md'), encoding="utf-8") as _file:
-  CHANGELOG = _file.read()
-=======
-with open(os.path.join(here, 'CHANGELOG.md')) as _file:
+with open(os.path.join(here, 'CHANGELOG.md'), encoding='utf-8') as _file:
     CHANGELOG = _file.read()
->>>>>>> d3ffe336
 
 about_text = (
     'Optimizely X Full Stack is A/B testing and feature management for product development teams. '
