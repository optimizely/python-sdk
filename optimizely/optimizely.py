--- conflicted
+++ resolved
@@ -144,22 +144,6 @@
             self.logger.exception(str(error))
             return
 
-<<<<<<< HEAD
-        self.setup_odp()
-
-        self.odp_manager = OdpManager(
-            self.sdk_settings.odp_disabled,
-            self.sdk_settings.segments_cache,
-            self.sdk_settings.odp_segment_manager,
-            self.sdk_settings.odp_event_manager,
-            self.sdk_settings.fetch_segments_timeout,
-            self.sdk_settings.odp_event_timeout,
-            self.sdk_settings.odp_flush_interval,
-            self.logger
-        )
-
-=======
->>>>>>> 3fe4935b
         config_manager_options: dict[str, Any] = {
             'datafile': datafile,
             'logger': self.logger,
