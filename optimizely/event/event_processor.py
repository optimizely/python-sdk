--- conflicted
+++ resolved
@@ -38,12 +38,7 @@
 
 class BatchEventProcessor(BaseEventProcessor):
   """
-<<<<<<< HEAD
-  BatchEventProcessor is a batched implementation of the EventProcessor.
-
-=======
   BatchEventProcessor is a batched implementation of the BaseEventProcessor.
->>>>>>> 443b7aa5
   The BatchEventProcessor maintains a single consumer thread that pulls events off of
   the blocking queue and buffers them for either a configured batch size or for a
   maximum duration before the resulting LogEvent is sent to the EventDispatcher.
@@ -58,26 +53,16 @@
   LOCK = threading.Lock()
 
   def __init__(self,
-<<<<<<< HEAD
-                event_dispatcher,
-                logger,
-                start_on_init=False,
-                event_queue=None,
-                batch_size=None,
-                flush_interval=None,
-                timeout_interval=None,
-                notification_center=None):
-    """ EventProcessor init method to configure event batching.
-=======
                event_dispatcher,
                logger,
                start_on_init=False,
                event_queue=None,
                batch_size=None,
                flush_interval=None,
-               timeout_interval=None):
-    """ BatchEventProcessor init method to configure event batching.
->>>>>>> 443b7aa5
+               timeout_interval=None,
+               notification_center=None):
+    """ EventProcessor init method to configure event batching.
+
     Args:
       event_dispatcher: Provides a dispatch_event method which if given a URL and params sends a request to it.
       logger: Provides a log method to log messages. By default nothing would be logged.
@@ -103,12 +88,8 @@
     self.timeout_interval = timedelta(seconds=timeout_interval) \
                               if self._validate_intantiation_props(timeout_interval, 'timeout_interval') \
                               else self._DEFAULT_TIMEOUT_INTERVAL
-<<<<<<< HEAD
-
     self.notification_center = notification_center
-    self._disposed = False
-=======
->>>>>>> 443b7aa5
+
     self._is_started = False
     self._current_batch = list()
 
