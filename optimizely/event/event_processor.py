--- conflicted
+++ resolved
@@ -61,7 +61,6 @@
                 event_queue=None,
                 batch_size=None,
                 flush_interval=None,
-<<<<<<< HEAD
                 timeout_interval=None,
                 notification_center=None):
     """ EventProcessor init method to configure event batching.
@@ -69,29 +68,14 @@
       event_dispatcher: Provides a dispatch_event method which if given a URL and params sends a request to it.
       logger: Provides a log method to log messages. By default nothing would be logged.
       default_start: Optional boolean param which starts the consumer thread if set to True.
-=======
-                timeout_interval=None):
-    """ BatchEventProcessor init method to configure event batching.
-    Args:
-      event_dispatcher: Provides a dispatch_event method which if given a URL and params sends a request to it.
-      logger: Provides a log method to log messages. By default nothing would be logged.
-      start_on_init: Optional boolean param which starts the consumer thread if set to True.
->>>>>>> 2c333441
                      By default thread does not start unless 'start' method is called.
       event_queue: Optional component which accumulates the events until dispacthed.
       batch_size: Optional param which defines the upper limit of the number of events in event_queue after which
                   the event_queue will be flushed.
-<<<<<<< HEAD
       flush_interval: Optional param which defines the time in milliseconds after which event_queue will be flushed.
       timeout_interval: Optional param which defines the time in milliseconds before joining the consumer
                         thread.
       notification_center: Optional instance of notification_center.NotificationCenter.
-=======
-      flush_interval: Optional floating point number representing time interval in seconds after which event_queue will
-                      be flushed.
-      timeout_interval: Optional floating point number representing time interval in seconds before joining the consumer
-                        thread.
->>>>>>> 2c333441
     """
     self.event_dispatcher = event_dispatcher or default_event_dispatcher
     self.logger = _logging.adapt_logger(logger or _logging.NoOpLogger())
