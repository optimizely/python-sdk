# Copyright 2016, 2018, Optimizely
# Licensed under the Apache License, Version 2.0 (the "License");
# you may not use this file except in compliance with the License.
# You may obtain a copy of the License at
#
# http://www.apache.org/licenses/LICENSE-2.0
#
# Unless required by applicable law or agreed to in writing, software
# distributed under the License is distributed on an "AS IS" BASIS,
# WITHOUT WARRANTIES OR CONDITIONS OF ANY KIND, either express or implied.
# See the License for the specific language governing permissions and
# limitations under the License.

import json
import numbers

from six import string_types

<<<<<<< HEAD
from .validator import is_finite_number, are_values_same_type
=======
from . import validator
>>>>>>> abb6723f


class ConditionOperatorTypes(object):
  AND = 'and'
  OR = 'or'
  NOT = 'not'


class ConditionMatchTypes(object):
  EXACT = 'exact'
  EXISTS = 'exists'
  GREATER_THAN = 'gt'
  LESS_THAN = 'lt'
  SUBSTRING = 'substring'


class CustomAttributeConditionEvaluator(object):
  """ Class encapsulating methods to be used in audience leaf condition evaluation. """

  CUSTOM_ATTRIBUTE_CONDITION_TYPE = 'custom_attribute'

  def __init__(self, condition_data, attributes):
    self.condition_data = condition_data
    self.attributes = attributes or {}

  def is_value_valid_for_exact_conditions(self, value):
<<<<<<< HEAD
    """ Method to validate if the value is valid for exact match type evaluation

    Args:
      value: Value to validate

    Returns:
      Boolean: True if value is a string type, or a boolean, or is finite. Otherwise False
    """
    if isinstance(value, string_types) or isinstance(value, bool) or is_finite_number(value):
=======
    """ Method to validate if the value is valid for exact match type evaluation.

    Args:
      value: Value to validate.

    Returns:
      Boolean: True if value is a string type, or a boolean, or is finite. Otherwise False.
    """
    if isinstance(value, string_types) or isinstance(value, bool) or validator.is_finite_number(value):
>>>>>>> abb6723f
      return True

    return False

  def exact_evaluator(self, index):
<<<<<<< HEAD
    """ Evaluate the given exact match condition for the user attributes

    Args:
      index: Index of the condition to be evaluated

    Returns:
      Boolean:
        - True if the user attribute value is equal (===) to the condition value
        - False if the user attribute value is not equal (!==) to the condition value
      None:
        - if the condition value or user attribute value has an invalid type
        - if there is a mismatch between the user attribute type and the condition value type
=======
    """ Evaluate the given exact match condition for the user attributes.

    Args:
      index: Index of the condition to be evaluated.

    Returns:
      Boolean:
        - True if the user attribute value is equal (===) to the condition value.
        - False if the user attribute value is not equal (!==) to the condition value.
      None:
        - if the condition value or user attribute value has an invalid type.
        - if there is a mismatch between the user attribute type and the condition value type.
>>>>>>> abb6723f
    """
    condition_value = self.condition_data[index][1]
    user_value = self.attributes.get(self.condition_data[index][0])

    if not self.is_value_valid_for_exact_conditions(condition_value) or \
       not self.is_value_valid_for_exact_conditions(user_value) or \
<<<<<<< HEAD
       not are_values_same_type(condition_value, user_value):
=======
       not validator.are_values_same_type(condition_value, user_value):
>>>>>>> abb6723f
        return None

    return condition_value == user_value

  def exists_evaluator(self, index):
<<<<<<< HEAD
    """ Evaluate the given exists match condition for the user attributes

      Args:
        index: Index of the condition to be evaluated

      Returns:
        Boolean: True if the user attributes have a non-null value for the given condition,
                 otherwise False
=======
    """ Evaluate the given exists match condition for the user attributes.

      Args:
        index: Index of the condition to be evaluated.

      Returns:
        Boolean: True if the user attributes have a non-null value for the given condition,
                 otherwise False.
>>>>>>> abb6723f
    """
    attr_name = self.condition_data[index][0]
    return self.attributes.get(attr_name) is not None

  def greater_than_evaluator(self, index):
<<<<<<< HEAD
    """ Evaluate the given greater than match condition for the user attributes

      Args:
        index: Index of the condition to be evaluated

      Returns:
        Boolean:
          - True if the user attribute value is greater than the condition value
          - False if the user attribute value is less than or equal to the condition value
        None: if the condition value isn't finite or the user attribute value isn't finite
=======
    """ Evaluate the given greater than match condition for the user attributes.

      Args:
        index: Index of the condition to be evaluated.

      Returns:
        Boolean:
          - True if the user attribute value is greater than the condition value.
          - False if the user attribute value is less than or equal to the condition value.
        None: if the condition value isn't finite or the user attribute value isn't finite.
>>>>>>> abb6723f
    """
    condition_value = self.condition_data[index][1]
    user_value = self.attributes.get(self.condition_data[index][0])

<<<<<<< HEAD
    if not is_finite_number(condition_value) or not is_finite_number(user_value):
=======
    if not validator.is_finite_number(condition_value) or not validator.is_finite_number(user_value):
>>>>>>> abb6723f
      return None

    return user_value > condition_value

  def less_than_evaluator(self, index):
<<<<<<< HEAD
    """ Evaluate the given less than match condition for the user attributes

    Args:
      index: Index of the condition to be evaluated

    Returns:
      Boolean:
        - True if the user attribute value is less than the condition value
        - False if the user attribute value is greater than or equal to the condition value
      None: if the condition value isn't finite or the user attribute value isn't finite
=======
    """ Evaluate the given less than match condition for the user attributes.

    Args:
      index: Index of the condition to be evaluated.

    Returns:
      Boolean:
        - True if the user attribute value is less than the condition value.
        - False if the user attribute value is greater than or equal to the condition value.
      None: if the condition value isn't finite or the user attribute value isn't finite.
>>>>>>> abb6723f
    """
    condition_value = self.condition_data[index][1]
    user_value = self.attributes.get(self.condition_data[index][0])

<<<<<<< HEAD
    if not is_finite_number(condition_value) or not is_finite_number(user_value):
=======
    if not validator.is_finite_number(condition_value) or not validator.is_finite_number(user_value):
>>>>>>> abb6723f
      return None

    return user_value < condition_value

  def substring_evaluator(self, index):
<<<<<<< HEAD
    """ Evaluate the given substring match condition for the given user attributes

    Args:
      index: Index of the condition to be evaluated

    Returns:
      Boolean:
        - True if the condition value is a substring of the user attribute value
        - False if the condition value is not a substring of the user attribute value
      None: if the condition value isn't a string or the user attribute value isn't a string
=======
    """ Evaluate the given substring match condition for the given user attributes.

    Args:
      index: Index of the condition to be evaluated.

    Returns:
      Boolean:
        - True if the condition value is a substring of the user attribute value.
        - False if the condition value is not a substring of the user attribute value.
      None: if the condition value isn't a string or the user attribute value isn't a string.
>>>>>>> abb6723f
    """
    condition_value = self.condition_data[index][1]
    user_value = self.attributes.get(self.condition_data[index][0])

    if not isinstance(condition_value, string_types) or not isinstance(user_value, string_types):
      return None

    return condition_value in user_value

  EVALUATORS_BY_MATCH_TYPE = {
    ConditionMatchTypes.EXACT: exact_evaluator,
    ConditionMatchTypes.EXISTS: exists_evaluator,
    ConditionMatchTypes.GREATER_THAN: greater_than_evaluator,
    ConditionMatchTypes.LESS_THAN: less_than_evaluator,
    ConditionMatchTypes.SUBSTRING: substring_evaluator
  }

  def evaluate(self, index):
    """ Given a custom attribute audience condition and user attributes, evaluate the
        condition against the attributes.

    Args:
<<<<<<< HEAD
      index: Index of the condition to be evaluated

    Returns:
      Boolean:
        - True if the user attributes match the given condition
        - False if the user attributes don't match the given condition
      None: if the user attributes and condition can't be evaluated
=======
      index: Index of the condition to be evaluated.

    Returns:
      Boolean:
        - True if the user attributes match the given condition.
        - False if the user attributes don't match the given condition.
      None: if the user attributes and condition can't be evaluated.
>>>>>>> abb6723f
    """

    if self.condition_data[index][2] != self.CUSTOM_ATTRIBUTE_CONDITION_TYPE:
      return None

    condition_match = self.condition_data[index][3]
    if condition_match is None:
      condition_match = ConditionMatchTypes.EXACT

    if condition_match not in self.EVALUATORS_BY_MATCH_TYPE:
      return None

    return self.EVALUATORS_BY_MATCH_TYPE[condition_match](self, index)


class ConditionDecoder(object):
  """ Class which provides an object_hook method for decoding dict
  objects into a list when given a condition_decoder. """

  def __init__(self, condition_decoder):
    self.condition_list = []
    self.index = -1
    self.decoder = condition_decoder

  def object_hook(self, object_dict):
    """ Hook which when passed into a json.JSONDecoder will replace each dict
    in a json string with its index and convert the dict to an object as defined
    by the passed in condition_decoder. The newly created condition object is
    appended to the conditions_list.

    Args:
      object_dict: Dict representing an object.

    Returns:
      An index which will be used as the placeholder in the condition_structure
    """
    instance = self.decoder(object_dict)
    self.condition_list.append(instance)
    self.index += 1
    return self.index


def _audience_condition_deserializer(obj_dict):
  """ Deserializer defining how dict objects need to be decoded for audience conditions.

  Args:
    obj_dict: Dict representing one audience condition.

  Returns:
    List consisting of condition key with corresponding value, type and match.
  """
  return [
    obj_dict.get('name'),
    obj_dict.get('value'),
    obj_dict.get('type'),
    obj_dict.get('match')
  ]


def loads(conditions_string):
  """ Deserializes the conditions property into its corresponding
  components: the condition_structure and the condition_list.

  Args:
    conditions_string: String defining valid and/or conditions.

  Returns:
    A tuple of (condition_structure, condition_list).
    condition_structure: nested list of operators and placeholders for operands.
    condition_list: list of conditions whose index correspond to the values of the placeholders.
  """
  decoder = ConditionDecoder(_audience_condition_deserializer)

  # Create a custom JSONDecoder using the ConditionDecoder's object_hook method
  # to create the condition_structure as well as populate the condition_list
  json_decoder = json.JSONDecoder(object_hook=decoder.object_hook)

  # Perform the decoding
  condition_structure = json_decoder.decode(conditions_string)
  condition_list = decoder.condition_list

  return (condition_structure, condition_list)<|MERGE_RESOLUTION|>--- conflicted
+++ resolved
@@ -16,11 +16,7 @@
 
 from six import string_types
 
-<<<<<<< HEAD
-from .validator import is_finite_number, are_values_same_type
-=======
 from . import validator
->>>>>>> abb6723f
 
 
 class ConditionOperatorTypes(object):
@@ -47,17 +43,6 @@
     self.attributes = attributes or {}
 
   def is_value_valid_for_exact_conditions(self, value):
-<<<<<<< HEAD
-    """ Method to validate if the value is valid for exact match type evaluation
-
-    Args:
-      value: Value to validate
-
-    Returns:
-      Boolean: True if value is a string type, or a boolean, or is finite. Otherwise False
-    """
-    if isinstance(value, string_types) or isinstance(value, bool) or is_finite_number(value):
-=======
     """ Method to validate if the value is valid for exact match type evaluation.
 
     Args:
@@ -67,26 +52,11 @@
       Boolean: True if value is a string type, or a boolean, or is finite. Otherwise False.
     """
     if isinstance(value, string_types) or isinstance(value, bool) or validator.is_finite_number(value):
->>>>>>> abb6723f
       return True
 
     return False
 
   def exact_evaluator(self, index):
-<<<<<<< HEAD
-    """ Evaluate the given exact match condition for the user attributes
-
-    Args:
-      index: Index of the condition to be evaluated
-
-    Returns:
-      Boolean:
-        - True if the user attribute value is equal (===) to the condition value
-        - False if the user attribute value is not equal (!==) to the condition value
-      None:
-        - if the condition value or user attribute value has an invalid type
-        - if there is a mismatch between the user attribute type and the condition value type
-=======
     """ Evaluate the given exact match condition for the user attributes.
 
     Args:
@@ -99,33 +69,18 @@
       None:
         - if the condition value or user attribute value has an invalid type.
         - if there is a mismatch between the user attribute type and the condition value type.
->>>>>>> abb6723f
     """
     condition_value = self.condition_data[index][1]
     user_value = self.attributes.get(self.condition_data[index][0])
 
     if not self.is_value_valid_for_exact_conditions(condition_value) or \
        not self.is_value_valid_for_exact_conditions(user_value) or \
-<<<<<<< HEAD
-       not are_values_same_type(condition_value, user_value):
-=======
        not validator.are_values_same_type(condition_value, user_value):
->>>>>>> abb6723f
         return None
 
     return condition_value == user_value
 
   def exists_evaluator(self, index):
-<<<<<<< HEAD
-    """ Evaluate the given exists match condition for the user attributes
-
-      Args:
-        index: Index of the condition to be evaluated
-
-      Returns:
-        Boolean: True if the user attributes have a non-null value for the given condition,
-                 otherwise False
-=======
     """ Evaluate the given exists match condition for the user attributes.
 
       Args:
@@ -134,24 +89,11 @@
       Returns:
         Boolean: True if the user attributes have a non-null value for the given condition,
                  otherwise False.
->>>>>>> abb6723f
     """
     attr_name = self.condition_data[index][0]
     return self.attributes.get(attr_name) is not None
 
   def greater_than_evaluator(self, index):
-<<<<<<< HEAD
-    """ Evaluate the given greater than match condition for the user attributes
-
-      Args:
-        index: Index of the condition to be evaluated
-
-      Returns:
-        Boolean:
-          - True if the user attribute value is greater than the condition value
-          - False if the user attribute value is less than or equal to the condition value
-        None: if the condition value isn't finite or the user attribute value isn't finite
-=======
     """ Evaluate the given greater than match condition for the user attributes.
 
       Args:
@@ -162,33 +104,16 @@
           - True if the user attribute value is greater than the condition value.
           - False if the user attribute value is less than or equal to the condition value.
         None: if the condition value isn't finite or the user attribute value isn't finite.
->>>>>>> abb6723f
-    """
-    condition_value = self.condition_data[index][1]
-    user_value = self.attributes.get(self.condition_data[index][0])
-
-<<<<<<< HEAD
-    if not is_finite_number(condition_value) or not is_finite_number(user_value):
-=======
+    """
+    condition_value = self.condition_data[index][1]
+    user_value = self.attributes.get(self.condition_data[index][0])
+
     if not validator.is_finite_number(condition_value) or not validator.is_finite_number(user_value):
->>>>>>> abb6723f
       return None
 
     return user_value > condition_value
 
   def less_than_evaluator(self, index):
-<<<<<<< HEAD
-    """ Evaluate the given less than match condition for the user attributes
-
-    Args:
-      index: Index of the condition to be evaluated
-
-    Returns:
-      Boolean:
-        - True if the user attribute value is less than the condition value
-        - False if the user attribute value is greater than or equal to the condition value
-      None: if the condition value isn't finite or the user attribute value isn't finite
-=======
     """ Evaluate the given less than match condition for the user attributes.
 
     Args:
@@ -199,33 +124,16 @@
         - True if the user attribute value is less than the condition value.
         - False if the user attribute value is greater than or equal to the condition value.
       None: if the condition value isn't finite or the user attribute value isn't finite.
->>>>>>> abb6723f
-    """
-    condition_value = self.condition_data[index][1]
-    user_value = self.attributes.get(self.condition_data[index][0])
-
-<<<<<<< HEAD
-    if not is_finite_number(condition_value) or not is_finite_number(user_value):
-=======
+    """
+    condition_value = self.condition_data[index][1]
+    user_value = self.attributes.get(self.condition_data[index][0])
+
     if not validator.is_finite_number(condition_value) or not validator.is_finite_number(user_value):
->>>>>>> abb6723f
       return None
 
     return user_value < condition_value
 
   def substring_evaluator(self, index):
-<<<<<<< HEAD
-    """ Evaluate the given substring match condition for the given user attributes
-
-    Args:
-      index: Index of the condition to be evaluated
-
-    Returns:
-      Boolean:
-        - True if the condition value is a substring of the user attribute value
-        - False if the condition value is not a substring of the user attribute value
-      None: if the condition value isn't a string or the user attribute value isn't a string
-=======
     """ Evaluate the given substring match condition for the given user attributes.
 
     Args:
@@ -236,7 +144,6 @@
         - True if the condition value is a substring of the user attribute value.
         - False if the condition value is not a substring of the user attribute value.
       None: if the condition value isn't a string or the user attribute value isn't a string.
->>>>>>> abb6723f
     """
     condition_value = self.condition_data[index][1]
     user_value = self.attributes.get(self.condition_data[index][0])
@@ -259,15 +166,6 @@
         condition against the attributes.
 
     Args:
-<<<<<<< HEAD
-      index: Index of the condition to be evaluated
-
-    Returns:
-      Boolean:
-        - True if the user attributes match the given condition
-        - False if the user attributes don't match the given condition
-      None: if the user attributes and condition can't be evaluated
-=======
       index: Index of the condition to be evaluated.
 
     Returns:
@@ -275,7 +173,6 @@
         - True if the user attributes match the given condition.
         - False if the user attributes don't match the given condition.
       None: if the user attributes and condition can't be evaluated.
->>>>>>> abb6723f
     """
 
     if self.condition_data[index][2] != self.CUSTOM_ATTRIBUTE_CONDITION_TYPE:
