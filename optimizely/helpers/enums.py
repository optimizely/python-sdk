--- conflicted
+++ resolved
@@ -90,8 +90,7 @@
       TRACK notification listener has the following parameters:
       str event_key, str user_id, dict attributes (can be None), event_tags (can be None), Event event
       DECISION notification listener has the following parameters:
-<<<<<<< HEAD
-      str type, str user_id, dict attributes, dict decision_info
+      DecisionInfoTypes type, str user_id, dict attributes (can be None), dict decision_info
   """
   ACTIVATE = "ACTIVATE:experiment, user_id, attributes, variation, event"
   DECISION = "DECISION:type, user_id, attributes, decision_info"
@@ -100,15 +99,4 @@
 
 class DecisionInfoTypes(object):
     EXPERIMENT = "experiment"
-    FEATURE = "feature"
-=======
-      DecisionInfoTypes type, str user_id, dict attributes (can be None), dict decision_info
-  """
-  ACTIVATE = "ACTIVATE:experiment, user_id, attributes, variation, event"
-  TRACK = "TRACK:event_key, user_id, attributes, event_tags, event"
-  DECISION = "DECISON:type, user_id, attributes, decision_info"
-
-
-class DecisionInfoTypes(object):
-  EXPERIMENT = "experiment"
->>>>>>> 44ac6c7c
+    FEATURE = "feature"