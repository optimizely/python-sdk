--- conflicted
+++ resolved
@@ -194,15 +194,6 @@
 
 
 def is_finite_number(value):
-<<<<<<< HEAD
-  """ Method to validate if the given value is a number and not one of NAN, INF, -INF
-
-  Args:
-    value: Value to be validated
-
-  Returns:
-    Boolean: True if value is a number and not NAN, INF or -INF else False
-=======
   """ Method to validate if the given value is a number and not one of NAN, INF, -INF.
 
   Args:
@@ -210,7 +201,6 @@
 
   Returns:
     Boolean: True if value is a number and not NAN, INF or -INF else False.
->>>>>>> abb6723f
   """
   if not isinstance(value, (numbers.Integral, float)):
       # numbers.Integral instead of int to accomodate long integer in python 2
@@ -232,35 +222,16 @@
   considered as same type.
 
   Args:
-<<<<<<< HEAD
-    first_val: Value to validate
-    second_Val: Value to validate
-
-  Returns:
-    Boolean: True if both values belong to same type. Otherwise False
-=======
     first_val: Value to validate.
     second_Val: Value to validate.
 
   Returns:
     Boolean: True if both values belong to same type. Otherwise False.
->>>>>>> abb6723f
   """
 
   first_val_type = type(first_val)
   second_val_type = type(second_val)
 
-<<<<<<< HEAD
-  # use isinstance to accomodate Python 2 unicode and str types
-  if isinstance(first_val, string_types) and isinstance(second_val, string_types):
-    return True
-
-  # Compare types if one of the values is bool because bool is a subclass on Integer
-  if isinstance(first_val, bool) or isinstance(second_val, bool):
-    return first_val_type == second_val_type
-
-  # Treat ints and floats as same type
-=======
   # use isinstance to accomodate Python 2 unicode and str types.
   if isinstance(first_val, string_types) and isinstance(second_val, string_types):
     return True
@@ -270,7 +241,6 @@
     return first_val_type == second_val_type
 
   # Treat ints and floats as same type.
->>>>>>> abb6723f
   if isinstance(first_val, (numbers.Integral, float)) and isinstance(second_val, (numbers.Integral, float)):
     return True
 
