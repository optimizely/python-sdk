--- conflicted
+++ resolved
@@ -184,17 +184,9 @@
                 "reasons": decide_reasons,
             }
         except Exception as e:
-<<<<<<< HEAD
             error_message = Errors.CMAB_FETCH_FAILED_DETAILED.format(experiment.key)
             if self.logger:
-                self.logger.error(f"{error_message} {str(e)}")
-=======
-            error_message = Errors.CMAB_FETCH_FAILED_DETAILED.format(
-                experiment.key
-            )
-            if self.logger:
                 self.logger.error(f'{error_message} {str(e)}')
->>>>>>> aca7df46
             return {
                 "error": True,
                 "result": None,
