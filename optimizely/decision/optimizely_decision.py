# Copyright 2021, 2022, Optimizely
# Licensed under the Apache License, Version 2.0 (the "License");
# you may not use this file except in compliance with the License.
# You may obtain a copy of the License at
#
# http://www.apache.org/licenses/LICENSE-2.0
#
# Unless required by applicable law or agreed to in writing, software
# distributed under the License is distributed on an "AS IS" BASIS,
# WITHOUT WARRANTIES OR CONDITIONS OF ANY KIND, either express or implied.
# See the License for the specific language governing permissions and
# limitations under the License.

from __future__ import annotations
from typing import Optional, Any, TYPE_CHECKING

if TYPE_CHECKING:
    # prevent circular dependenacy by skipping import at runtime
    from optimizely.optimizely_user_context import OptimizelyUserContext


class OptimizelyDecision:
    def __init__(
        self,
        variation_key: Optional[str] = None,
        enabled: bool = False,
        variables: Optional[dict[str, Any]] = None,
        rule_key: Optional[str] = None,
        flag_key: Optional[str] = None,
        user_context: Optional[OptimizelyUserContext] = None,
        reasons: Optional[list[str]] = None
    ):
        self.variation_key = variation_key
        self.enabled = enabled
        self.variables = variables or {}
        self.rule_key = rule_key
        self.flag_key = flag_key
        self.user_context = user_context
        self.reasons = reasons or []

    def as_json(self) -> dict[str, Any]:
        return {
            'variation_key': self.variation_key,
            'enabled': self.enabled,
            'variables': self.variables,
            'rule_key': self.rule_key,
            'flag_key': self.flag_key,
            'user_context': self.user_context.as_json() if self.user_context else None,
            'reasons': self.reasons
        }

    @classmethod
    def new_error_decision(cls, key: str, user: OptimizelyUserContext, reasons: list[str]) -> OptimizelyDecision:
        """Create a new OptimizelyDecision representing an error state.
<<<<<<< HEAD

=======
>>>>>>> c637878f
        Args:
            key: The flag key
            user: The user context
            reasons: List of reasons explaining the error
<<<<<<< HEAD

=======
>>>>>>> c637878f
        Returns:
            OptimizelyDecision with error state values
        """
        return cls(
            variation_key=None,
            enabled=False,
            variables={},
            rule_key=None,
            flag_key=key,
            user_context=user,
            reasons=[reasons[-1]] if reasons else []
        )<|MERGE_RESOLUTION|>--- conflicted
+++ resolved
@@ -52,18 +52,10 @@
     @classmethod
     def new_error_decision(cls, key: str, user: OptimizelyUserContext, reasons: list[str]) -> OptimizelyDecision:
         """Create a new OptimizelyDecision representing an error state.
-<<<<<<< HEAD
-
-=======
->>>>>>> c637878f
         Args:
             key: The flag key
             user: The user context
             reasons: List of reasons explaining the error
-<<<<<<< HEAD
-
-=======
->>>>>>> c637878f
         Returns:
             OptimizelyDecision with error state values
         """
